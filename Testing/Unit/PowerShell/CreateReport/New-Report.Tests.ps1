Import-Module (Join-Path -Path $PSScriptRoot -ChildPath '../../../../PowerShell/ScubaGear/Modules/CreateReport')

InModuleScope CreateReport {
    Describe -Tag CreateReport -Name 'New-Report' {
        BeforeAll {
<<<<<<< HEAD
            Mock -CommandName Write-Warning {}
=======
            Mock -CommandName Write-Error {}
>>>>>>> ba0b56ef
            New-Item -Path (Join-Path -Path "TestDrive:" -ChildPath "CreateReportStubs") -Name "CreateReportUnitFolder" -ItemType Directory
            New-Item -Path (Join-Path -Path "TestDrive:" -ChildPath "CreateReportStubs/CreateReportUnitFolder") -Name "IndividualReports" -ItemType Directory
            $TestOutPath = (Join-Path -Path "TestDrive:" -ChildPath "CreateReportStubs")
            Copy-Item -Path (Join-Path -Path $PSScriptRoot -ChildPath "CreateReportStubs/*") -Destination $TestOutPath -Recurse

            [Diagnostics.CodeAnalysis.SuppressMessageAttribute('PSUseDeclaredVarsMoreThanAssignments', 'ArgToProd')]
            $ArgToProd = @{
                teams         = "Teams";
                exo           = "EXO";
                defender      = "Defender";
                aad           = "AAD";
                powerplatform = "PowerPlatform";
                sharepoint    = "SharePoint";
                onedrive      = "OneDrive";
            }
            [Diagnostics.CodeAnalysis.SuppressMessageAttribute('PSUseDeclaredVarsMoreThanAssignments', 'ProdToFullName')]
            $ProdToFullName = @{
                Teams         = "Microsoft Teams";
                EXO           = "Exchange Online";
                Defender      = "Microsoft 365 Defender";
                AAD           = "Azure Active Directory";
                PowerPlatform = "Microsoft Power Platform";
                SharePoint    = "SharePoint Online";
                OneDrive      = "OneDrive for Business";
            }
            $IndividualReportPath = (Join-Path -Path "TestDrive:" -ChildPath "CreateReportStubs/CreateReportUnitFolder/IndividualReports")
            [Diagnostics.CodeAnalysis.SuppressMessageAttribute('PSUseDeclaredVarsMoreThanAssignments', 'CreateReportParams')]
            $CreateReportParams = @{
                'IndividualReportPath' = $IndividualReportPath
                'OutPath'              = $TestOutPath
                'OutProviderFileName'  = "ProviderSettingsExport"
                'OutRegoFileName'      = "TestResults"
                'DarkMode'             = $false
                'SecureBaselines'      = Import-SecureBaseline
            }
        }
        It 'Creates a report for <Product>' -ForEach @(
<<<<<<< HEAD
            @{Product = 'aad'; WarningCount = 1},
            @{Product = 'defender'; WarningCount = 3},
            @{Product = 'exo'; WarningCount = 2},
            @{Product = 'onedrive'; WarningCount = 8},
            @{Product = 'powerplatform'; WarningCount = 0},
            @{Product = 'sharepoint'; WarningCount = 3},
            @{Product = 'teams'; WarningCount = 5}
=======
            @{Product = 'aad'; ErrorCount = 1},
            @{Product = 'defender'; ErrorCount = 3},
            @{Product = 'exo'; ErrorCount = 2},
            @{Product = 'onedrive'; ErrorCount = 8},
            @{Product = 'powerplatform'; ErrorCount = 0},
            @{Product = 'sharepoint'; ErrorCount = 3},
            @{Product = 'teams'; ErrorCount = 5}
>>>>>>> ba0b56ef
        ){
            $CreateReportParams += @{
                'BaselineName' = $ArgToProd[$Product];
                'FullName'     = $ProdToFullName[$Product];
            }

            { New-Report @CreateReportParams } | Should -Not -Throw

<<<<<<< HEAD
            Should -Invoke -CommandName Write-Warning -Exactly -Times $WarningCount
=======
            Should -Invoke -CommandName Write-Error -Exactly -Times $ErrorCount
>>>>>>> ba0b56ef
            Test-Path -Path "$($IndividualReportPath)/$($ArgToProd[$Product])Report.html" -PathType leaf | Should -Be $true
        }
    }

    AfterAll {
        Remove-Module CreateReport -ErrorAction SilentlyContinue
    }
}<|MERGE_RESOLUTION|>--- conflicted
+++ resolved
@@ -3,11 +3,8 @@
 InModuleScope CreateReport {
     Describe -Tag CreateReport -Name 'New-Report' {
         BeforeAll {
-<<<<<<< HEAD
             Mock -CommandName Write-Warning {}
-=======
-            Mock -CommandName Write-Error {}
->>>>>>> ba0b56ef
+
             New-Item -Path (Join-Path -Path "TestDrive:" -ChildPath "CreateReportStubs") -Name "CreateReportUnitFolder" -ItemType Directory
             New-Item -Path (Join-Path -Path "TestDrive:" -ChildPath "CreateReportStubs/CreateReportUnitFolder") -Name "IndividualReports" -ItemType Directory
             $TestOutPath = (Join-Path -Path "TestDrive:" -ChildPath "CreateReportStubs")
@@ -45,7 +42,6 @@
             }
         }
         It 'Creates a report for <Product>' -ForEach @(
-<<<<<<< HEAD
             @{Product = 'aad'; WarningCount = 1},
             @{Product = 'defender'; WarningCount = 3},
             @{Product = 'exo'; WarningCount = 2},
@@ -53,15 +49,6 @@
             @{Product = 'powerplatform'; WarningCount = 0},
             @{Product = 'sharepoint'; WarningCount = 3},
             @{Product = 'teams'; WarningCount = 5}
-=======
-            @{Product = 'aad'; ErrorCount = 1},
-            @{Product = 'defender'; ErrorCount = 3},
-            @{Product = 'exo'; ErrorCount = 2},
-            @{Product = 'onedrive'; ErrorCount = 8},
-            @{Product = 'powerplatform'; ErrorCount = 0},
-            @{Product = 'sharepoint'; ErrorCount = 3},
-            @{Product = 'teams'; ErrorCount = 5}
->>>>>>> ba0b56ef
         ){
             $CreateReportParams += @{
                 'BaselineName' = $ArgToProd[$Product];
@@ -69,12 +56,8 @@
             }
 
             { New-Report @CreateReportParams } | Should -Not -Throw
+            Should -Invoke -CommandName Write-Warning -Exactly -Times $WarningCount
 
-<<<<<<< HEAD
-            Should -Invoke -CommandName Write-Warning -Exactly -Times $WarningCount
-=======
-            Should -Invoke -CommandName Write-Error -Exactly -Times $ErrorCount
->>>>>>> ba0b56ef
             Test-Path -Path "$($IndividualReportPath)/$($ArgToProd[$Product])Report.html" -PathType leaf | Should -Be $true
         }
     }
