--- conflicted
+++ resolved
@@ -34,15 +34,9 @@
         It "Validate markdown group count for <Product>" -ForEach @(
             @{Product = "aad"; GroupCount = 8; PolicyCount = 30}
             @{Product = "defender"; GroupCount = 6; PolicyCount = 20}
-<<<<<<< HEAD
-            @{Product = "exo"; GroupCount = 17; PolicyCount = 39}
-            @{Product = "powerbi"; GroupCount = 10; PolicyCount = 12}
-            @{Product = "powerplatform"; GroupCount = 4; PolicyCount = 8}
-=======
             @{Product = "exo"; GroupCount = 17; PolicyCount = 37}
             @{Product = "powerbi"; GroupCount = 7; PolicyCount = 8}
             @{Product = "powerplatform"; GroupCount = 5; PolicyCount = 8}
->>>>>>> 2474d49e
             @{Product = "sharepoint"; GroupCount = 4; PolicyCount = 12}
             @{Product = "teams"; GroupCount = 8; PolicyCount = 21}
         ){
