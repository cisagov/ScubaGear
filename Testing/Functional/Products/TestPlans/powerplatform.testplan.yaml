ProductName: powerplatform
TestPlan:
  - PolicyId: MS.POWERPLATFORM.1.1v1
    TestDriver: RunScuba
    Tests:
      - TestDescription: MS.POWERPLATFORM.1.1v1 Compliant case - Disables environment creation by nonadmin users
        Preconditions:
          - Command: Set-TenantSettings
            Splat:
              RequestBody: '@{ DisableEnvironmentCreationByNonAdminUsers = $true }'
        Postconditions: []
<<<<<<< HEAD
        ExpectedResult: false

#1.2 

- PolicyId: MS.POWERPLATFORM.2.1v1
    TestDriver: RunScuba
    Tests:
      - TestDescription: MS.POWERPLATFORM.2.1v1 Non-compliant - no DLP policy in default environment
        Preconditions:
          - Command: 'Remove-DlpPolicy -PolicyName "<guid from dlp policy created above>"'
        Postconditions: []
        ExpectedResult: false
    Tests:
      - TestDescription: MS.POWERPLATFORM.2.1v1 Compliant - create DLP policy in default environment
        Preconditions:
          - Command: 'New-AdminDlpPolicy -DisplayName "DLP" -EnvironmentName Default-<guid>'
        Postconditions: []
        ExpectedResult: true

#2.2

#3.1 

  - PolicyId: MS.POWERPLATFORM.3.2v1
    TestDriver: RunScuba
    Tests:
      - TestDescription: MS.POWERPLATFORM.3.2v1 Not Checked
        Preconditions: []
        Postconditions: []
        IsNotChecked: true
        ExpectedResult: false

  - PolicyId: MS.POWERPLATFORM.4.1v1
    TestDriver: RunScuba
    Tests:
      - TestDescription: MS.POWERPLATFORM.4.1v1 Not Checked
        Preconditions: []
        Postconditions: []
        IsNotChecked: true
        ExpectedResult: false

- PolicyId: MS.POWERPLATFORM.5.1v1
    TestDriver: RunScuba
    Tests:
      - TestDescription: MS.POWERPLATFORM.5.1v1 Compliant - Create Power Pages sites Restricted To Admins
        Preconditions:
          - Command: Set-TenantSettings
            Splat:
              Settings: @{ DisableEnvironmentCreationByNonAdminUsers = $true }
        Postconditions: []
        ExpectedResult: true          
      - TestDescription: MS.POWERPLATFORM.1.5v1 Non-compliant - Create Power Pages sites not Restricted To Admins
        Preconditions:
        Preconditions:
          - Command: Set-TenantSettings
            Splat:
              Settings: @{ DisablePortalsCreationByNonAdminUsers = $false }
        Postconditions: []
        ExpectedResult: false               
=======
        ExpectedResult: true
      - TestDescription: MS.POWERPLATFORM.1.1v1 Non-Compliant case - Allows environment creation by nonadmin users
        Preconditions:
          - Command: Set-TenantSettings
            Splat:
              RequestBody: '@{ DisableEnvironmentCreationByNonAdminUsers = $false }'
        Postconditions: []
        ExpectedResult: true
>>>>>>> 453c15ff
<|MERGE_RESOLUTION|>--- conflicted
+++ resolved
@@ -9,8 +9,14 @@
             Splat:
               RequestBody: '@{ DisableEnvironmentCreationByNonAdminUsers = $true }'
         Postconditions: []
-<<<<<<< HEAD
-        ExpectedResult: false
+        ExpectedResult: true
+      - TestDescription: MS.POWERPLATFORM.1.1v1 Non-Compliant case - Allows environment creation by nonadmin users
+        Preconditions:
+          - Command: Set-TenantSettings
+            Splat:
+              RequestBody: '@{ DisableEnvironmentCreationByNonAdminUsers = $false }'
+        Postconditions: []
+        ExpectedResult: true
 
 #1.2 
 
@@ -68,14 +74,4 @@
             Splat:
               Settings: @{ DisablePortalsCreationByNonAdminUsers = $false }
         Postconditions: []
-        ExpectedResult: false               
-=======
-        ExpectedResult: true
-      - TestDescription: MS.POWERPLATFORM.1.1v1 Non-Compliant case - Allows environment creation by nonadmin users
-        Preconditions:
-          - Command: Set-TenantSettings
-            Splat:
-              RequestBody: '@{ DisableEnvironmentCreationByNonAdminUsers = $false }'
-        Postconditions: []
-        ExpectedResult: true
->>>>>>> 453c15ff
+        ExpectedResult: false               