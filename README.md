--- conflicted
+++ resolved
@@ -1,8 +1,4 @@
 # ScubaGear <!-- omit in toc -->
-<<<<<<< HEAD
-# ScubaGear <!-- omit in toc -->
-=======
->>>>>>> 307ae65e
 <p>
         <a href="https://github.com/cisagov/ScubaGear/releases" alt="ScubaGear version #">
         <img src="https://img.shields.io/badge/ScubaGear-v1.0.0-%2328B953?labelColor=%23005288" /></a>
@@ -10,12 +6,9 @@
 
 Developed by CISA, ScubaGear is an assessment tool that verifies a Microsoft 365 (M365) tenant’s configuration conforms to the policies described in the Secure Cloud Business Applications ([SCuBA](https://cisa.gov/scuba)) Security Configuration Baseline [documents](https://github.com/cisagov/ScubaGear/tree/main/baselines).
 
-<<<<<<< HEAD
 ## Table of Contents
 - [Table of Contents](#table-of-contents)
-=======
 ## Table of Contents <!-- omit in toc -->
->>>>>>> 307ae65e
 - [M365 Product License Assumptions](#m365-product-license-assumptions)
 - [Getting Started](#getting-started)
   - [Download the Latest Release](#download-the-latest-release)
@@ -52,48 +45,6 @@
     - [ScubaGear Support](#scubagear-support)
     - [Removing installed modules](#removing-installed-modules)
 - [Project License](#project-license)
-<<<<<<< HEAD
-
-## Table of Contents <!-- omit in toc -->
-- [Table of Contents](#table-of-contents)
-- [M365 Product License Assumptions](#m365-product-license-assumptions)
-- [Getting Started](#getting-started)
-  - [Download the Latest Release](#download-the-latest-release)
-  - [Installing the Required PowerShell Modules](#installing-the-required-powershell-modules)
-  - [Download the Required OPA executable](#download-the-required-opa-executable)
-  - [PowerShell Execution Policies](#powershell-execution-policies)
-- [Usage](#usage)
-  - [Importing the module](#importing-the-module)
-  - [Example 1: Run an assessment against all products (except PowerPlatform)](#example-1-run-an-assessment-against-all-products-except-powerplatform)
-  - [Example 2: Run an assessment against Azure Active Directory with custom report output location](#example-2-run-an-assessment-against-azure-active-directory-with-custom-report-output-location)
-  - [Example 3: Run assessments against multiple products](#example-3-run-assessments-against-multiple-products)
-  - [Example 4: Run assessments non-interactively using an application service principal and authenticating via CertificateThumbprint](#example-4-run-assessments-non-interactively-using-an-application-service-principal-and-authenticating-via-certificatethumbprint)
-  - [Parameter Definitions](#parameter-definitions)
-  - [AAD Conditional Access Policy Exemptions](#aad-conditional-access-policy-exemptions)
-  - [Viewing the Report](#viewing-the-report)
-- [Required Permissions](#required-permissions)
-  - [User Permissions](#user-permissions)
-  - [Microsoft Graph Powershell SDK permissions](#microsoft-graph-powershell-sdk-permissions)
-  - [Service Principal Application Permissions \& Setup](#service-principal-application-permissions--setup)
-    - [Power Platform App Registration](#power-platform-app-registration)
-- [Architecture](#architecture)
-- [Repository Organization](#repository-organization)
-- [Troubleshooting](#troubleshooting)
-  - [Executing against multiple tenants](#executing-against-multiple-tenants)
-  - [Errors connecting to Defender](#errors-connecting-to-defender)
-  - [Exchange Online maximum connections error](#exchange-online-maximum-connections-error)
-  - [Power Platform errors](#power-platform-errors)
-  - [Microsoft Graph Errors](#microsoft-graph-errors)
-    - [Infinite AAD Sign in Loop](#infinite-aad-sign-in-loop)
-    - [Error `Connect-MgGraph : Key not valid for use in specified state.`](#error-connect-mggraph--key-not-valid-for-use-in-specified-state)
-    - [Error `Could not load file or assembly 'Microsoft.Graph.Authentication'`](#error-could-not-load-file-or-assembly-microsoftgraphauthentication)
-  - [Running the Tool Behind Some Proxies](#running-the-tool-behind-some-proxies)
-  - [Utility Scripts](#utility-scripts)
-    - [ScubaGear Support](#scubagear-support)
-    - [Removing installed modules](#removing-installed-modules)
-- [Project License](#project-license)
-=======
->>>>>>> 307ae65e
 ## M365 Product License Assumptions
 This tool was tested against tenants that have an M365 E3 or G3 and E5 or G5 license bundle. It may still function for tenants that do not have one of these bundles.
 
