<<<<<<< HEAD
![CISA Logo](/docs/images/cisa.png)
=======
# ScubaGear <!-- omit in toc -->
<p>
        <a href="https://github.com/cisagov/ScubaGear/releases" alt="ScubaGear version #">
        <img src="https://img.shields.io/badge/ScubaGear-v1.3.0-%2328B953?labelColor=%23005288" /></a>
</p>

Developed by CISA, ScubaGear is an assessment tool that verifies that a Microsoft 365 (M365) tenant’s configuration conforms to the policies described in the Secure Cloud Business Applications ([SCuBA](https://cisa.gov/scuba)) Security Configuration Baseline [documents](https://cisagov.github.io/ScubaGear/baselines).

> **NOTE**: This documentation can be read using [GitHub Pages](https://cisagov.github.io/ScubaGear).

## Table of Contents <!-- omit in toc -->
- [M365 Product License Assumptions](#m365-product-license-assumptions)
- [Getting Started](#getting-started)
  - [Download the Latest Release](#download-the-latest-release)
  - [PowerShell Execution Policies](#powershell-execution-policies)
- [Usage](#usage)
  - [Importing the module](#importing-the-module)
  - [Examples](#examples)
  - [Parameter Definitions](#parameter-definitions)
  - [ScubaGear Configuration File Syntax and Examples](#scubagear-configuration-file-syntax-and-examples)
  - [AAD Conditional Access Policy Exemptions](#aad-conditional-access-policy-exemptions)
  - [Viewing the Report](#viewing-the-report)
- [Required Permissions](#required-permissions)
  - [User Permissions](#user-permissions)
  - [Microsoft Graph Powershell SDK permissions](#microsoft-graph-powershell-sdk-permissions)
  - [Service Principal Application Permissions \& Setup](#service-principal-application-permissions--setup)
- [Architecture](#architecture)
- [Repository Organization](#repository-organization)
- [Troubleshooting](#troubleshooting)
  - [Executing against multiple tenants](#executing-against-multiple-tenants)
  - [Errors connecting to Defender](#errors-connecting-to-defender)
  - [Exchange Online maximum connections error](#exchange-online-maximum-connections-error)
  - [Power Platform errors](#power-platform-errors)
  - [Microsoft Graph Errors](#microsoft-graph-errors)
  - [Running the Tool Behind Some Proxies](#running-the-tool-behind-some-proxies)
  - [Utility Scripts](#utility-scripts)
- [Project License](#project-license)

## M365 Product License Assumptions
This tool was tested against tenants that have an M365 E3 or G3 and E5 or G5 license bundle. It may still function for tenants that do not have one of these bundles.

Some of the policy checks in the baseline rely on the following licenses which are included by default in M365 E5 and G5.
- Microsoft Entra ID P2
- Microsoft Defender for Office 365 Plan 1

If a tenant does not have the licenses listed above, the report will display a non-compliant output for those policies.

> **NOTE**: DOD endpoints are included, but have not been tested. Please open an issue if you encounter bugs.

## Getting Started

### Download the Latest Release
To download ScubaGear:

1. Click [here](https://github.com/cisagov/ScubaGear/releases/latest) to see the latest release.
2. Click `ScubaGear-v1-3-0.zip` (or latest version) to download the release.
3. Extract the folder in the zip file.

### PowerShell Execution Policies
Starting with release 0.3.0, ScubaGear is signed by a commonly trusted CA. On Windows Servers, the default [execution policy](https://learn.microsoft.com/en-us/powershell/module/microsoft.powershell.security/set-executionpolicy?view=powershell-5.1) is `RemoteSigned`, which will allow ScubaGear to run after the publisher (CISA) is agreed to once.

On Windows clients, the default execution policy is `Restricted`. In this case, `Set-ExecutionPolicy RemoteSigned` should be invoked to permit ScubaGear to run.

Windows clients with an execution policy of `Unrestricted` generate a warning about running only trusted scripts when executing ScubaGear, even when the scripts and modules are signed. This is because the files contain an identifier showing they were downloaded from the Internet. These zone identifiers, informally referred to as [Mark of the Web restrictions](https://learn.microsoft.com/en-us/powershell/module/microsoft.powershell.core/about/about_execution_policies?view=powershell-7.4#manage-signed-and-unsigned-scripts) can be removed by running `Unblock-File` on scripts and modules in the ScubaGear folder. Users should carefully consider use of `Unblock-File` and only run it on files they have vetted and deem trustworthy to execute on their system. See [here](https://learn.microsoft.com/en-us/powershell/module/microsoft.powershell.utility/unblock-file?view=powershell-5.1) for more information from Microsoft on the `Unblock-File` cmdlet.

## Usage
ScubaGear can be invoked interactively or non-interactively. See [Required Permissions](#required-permissions) for the permissions needed to execute the tool in either mode. The interactive authentication mode will prompt the user for credentials via Microsoft's popup windows. Non-interactive mode is for invoking ScubaGear using an Azure AD application service principal and supports running the tool in automated scenarios such as pipelines or scheduled jobs. Examples 1-3 provide examples for running with interactive mode and example 4 provides an example for running in non-interactive mode.

### Importing the module
> **NOTE**: Only PowerShell 5.1 is currently supported. PowerShell 7 may work, but has not been tested. Full PowerShell 7 support will be added in a future release.

ScubaGear currently must be imported into each new PowerShell terminal session to execute.
To import the module, navigate to the repository folder in a PowerShell 5.1 terminal.

Then run:
```powershell
Import-Module -Name .\PowerShell\ScubaGear # Imports the module into your session
```

If you receive a warning that _The required supporting PowerShell modules are not installed_, run the following cmdlet:

```powershell
Initialize-SCuBA # Installs the minimum required dependencies
```

> **IMPORTANT**: The `Install-OPA` cmdlet is called by default when running `Initialize-SCuBA`.

The `Install-OPA` cmdlet can also be run by itself to download the executable.
In the event of an unsuccessful download, users can manually download the OPA executable with the following steps:

1. Go to the [OPA download site](https://www.openpolicyagent.org/docs/latest/#running-opa).
2. Look for the latest OPA version (Currently v0.64.1) for ScubaGear and select the corresponding version on top left of the website.
3. Navigate to the menu on left side of the screen: Introduction - Running OPA - Download OPA
4. Locate the downloaded file, add the file to your desired location (default is ~\\.scubagear\Tools), open PowerShell, and use the following command to check the downloaded OPA version:

```powershell
.\opa_windows_amd64.exe version
```

### Examples

#### Example 1 <!-- omit in toc -->

Run an assessment against all products (except PowerPlatform):

```powershell
Invoke-SCuBA
```

#### Example 2 <!-- omit in toc -->

Run an assessment against Azure Active Directory with custom report output location:

```powershell
Invoke-SCuBA -ProductNames aad -OutPath C:\Users\johndoe\reports
```

#### Example 3 <!-- omit in toc -->

Run assessments against multiple products:

```powershell
Invoke-SCuBA -ProductNames aad, sharepoint, teams
```

#### Example 4 <!-- omit in toc -->

Run assessments non-interactively using an application service principal and authenticating via CertificateThumbprint:

```powershell
Invoke-SCuBA -ProductNames * -CertificateThumbprint "<insert-thumbprint>" -AppID "<insert-appid>" -Organization tenant.onmicrosoft.com
```

To view more examples and see detailed help run:

```powershell
Get-Help -Name Invoke-SCuBA -Full
```

### Parameter Definitions
- **$ConfigFilePath** is an optional parameter that refers to the path to a configuration file that the tool parses for input parameters when executing ScubaGear. ScubaGear supports either a YAML or JSON formatted configuration file. A sample configuration file is included in [sample-config-files/aad-config.yaml](./sample-config-files/aad-config.yaml). The syntax defines:
  - Use of Pascal case convention for variable names consistent with parameters on the command line
  - A global namespace for values to be used across baselines and products (i.e., GlobalVars)
  - Per product namespace for values related to that specific product (i.e., Aad, SharePoint)
  - Namespace for each policy item within a product for variables related only to one policy item (i.e., MS.AAD.2.1v1)
  - Use of YAML anchors and aliases following Don't Repeat Yourself (DRY) principle for repeated values and sections
    If a -ConfigFilePath is specified, default values will be used for parameters that are not added to the config file. These default values are shown in the full config file template to guide the user, but they can be omitted if desired. Other command line parameters can also be used with the -ConfigFilePath. This should reduce the number of config files needed. Examples might be: using `-M365Environment` to override `commercial` config value to `gcc`, switching the tenant being targeted, or supplying credential references so they do not need to be in the config file. Smaller config files can facilitate sharing among admins.  The config file path defaults to the same directory where the script is executed. `ConfigFilePath` accepts both absolute and relative file paths. The file can be used to specify command line parameters and policy-specific parameters used by the Azure Active Directory (AAD) and Defender product assessments. See [See ScubaGear Configuration File Syntax and Examples](#scubagear-configuration-file-syntax-and-examples) and [AAD Conditional Access Policy Exemptions](#aad-conditional-access-policy-exemptions) for more details.


- **$LogIn** is a `$true` or `$false` variable that if set to `$true` will prompt the user to provide credentials to establish a connection to the specified M365 products in the **$ProductNames** variable. For most use cases, leave this variable to be `$true`. A connection is established in the current PowerShell terminal session with the first authentication. To run another verification in the same PowerShell session,  set this variable to be `$false` to bypass the need to authenticate again in the same session. Defender will ask for authentication even if this variable is set to `$false`

- **$ProductNames** is a list of one or more M365 shortened product names that the tool will assess when it is executed. Acceptable product name values are listed below. To assess Azure Active Directory you would enter the value **aad**. To assess Exchange Online you would enter **exo** and so forth.
  - Azure Active Directory: **aad**
  - Defender for Office 365: **defender**
  - Exchange Online: **exo**
  - Power Platform: **powerplatform**
  - SharePoint Online and OneDrive for Business: **sharepoint**
  - Microsoft Teams: **teams**

- **$M365Environment** parameter is used to authenticate to the various M365 commercial/ government environments. Valid values include `commercial`, `gcc`, `gcchigh`, or `dod`. Default value is `commercial`.
    - For M365 tenants that are non-government environments enter the value `commercial`.
    - For M365 Government Commercial Cloud tenants with G3/G5 licenses enter the value `gcc`.
    - For M365 Government Commercial Cloud High tenants enter the value `gcchigh`.
    - For M365 Department of Defense tenants enter the value `dod`.

- **$OPAPath** refers to the folder location of the Open Policy Agent (OPA) policy engine executable file. By default the OPA policy engine executable embedded with this project is located in the project's root folder `"./"` and for most cases this value will not need to be modified. To execute the tool using a version of the OPA policy engine located in another folder, customize the variable value with the full path to the folder containing the OPA policy engine executable file.

- **$OutPath** refers to the folder path where the output JSON and the HTML report will be created. Defaults to the same directory where the script is executed. This parameter is only necessary if an alternate report folder path is desired. The folder will be created if it does not exist.

### ScubaGear Configuration File Syntax and Examples
Most of the `Invoke-SCuBA` cmdlet parameters can be placed into a configuration file with the path specified by the `-ConfigFilePath` parameter. Please note the following parameters are supported only on the command line.
>>>>>>> dd2182e5

<a href="https://github.com/cisagov/ScubaGear/releases" alt="ScubaGear version #">
  <img src="https://img.shields.io/badge/ScubaGear-v1.2.0-%2328B953?labelColor=%23005288" />
</a>
<p>

# ScubaGear

ScubaGear is an assessment tool that verifies that a Microsoft 365 (M365) tenant’s configuration conforms to the policies described in the Secure Cloud Business Applications ([SCuBA](https://cisa.gov/scuba)) Security Configuration Baseline [documents](/baselines/README.md).

> **Note**: This documentation can be read using [GitHub Pages](https://cisagov.github.io/ScubaGear).

## Target Audience

ScubaGear is for M365 administrators who want to assess their tenant environments against CISA Secure Configuration Baselines.

## Overview

ScubaGear uses a three-step process:

- **Step One** - PowerShell code queries M365 APIs for various configuration settings.
- **Step Two** - It then calls [Open Policy Agent](https://www.openpolicyagent.org) (OPA) to compare these settings against Rego security policies written per the baseline documents.
- **Step Three** - Finally, it reports the results of the comparison as HTML, JSON, and CSV.

<img src="docs/images/scuba-process.png" />

## Getting Started

To install ScubaGear from [PSGallery](https://www.powershellgallery.com/packages/ScubaGear), open a PowerShell 5 terminal and install the module:

```powershell
# Install ScubaGear
Install-Module -Name ScubaGear
```

To install its dependencies:

```powershell
# Install the minimum required dependencies
Initialize-SCuBA 
```

To verify that it is installed:

```powershell
# Check the version
Invoke-SCuBA -Version
```

To run ScubaGear:

```powershell
# Assess all products
Invoke-SCuBA -ProductNames *
```

> **Note**:  Successfully running ScubaGear requires certain prerequisites and configuration settings.  To learn more, read through the sections below.

## Table of Contents

The following sections should be read in order.

### Installation

- [Install from PSGallery](docs/installation/psgallery.md)
- [Download from GitHub](docs/installation/github.md)
- [Uninstall](docs/installation/uninstall.md)

### Prerequisites

- [Dependencies](docs/prerequisites/dependencies.md)
- [Required Permissions](docs/prerequisites/permissions.md)
  - [Interactive Permissions](docs/prerequisites/interactive.md)
  - [Non-Interactive Permissions](docs/prerequisites/noninteractive.md)

### Execution

- [Execution](docs/execution/execution.md)
- [Reports](docs/execution/reports.md)

### Configuration

- [Parameters](docs/configuration/parameters.md)
- [Configuration File](docs/configuration/configuration.md)

### Troubleshooting

- [Multiple Tenants](docs/troubleshooting/tenants.md)
- [Defender](docs/troubleshooting/defender.md)
- [Exchange Online](docs/troubleshooting/exchange.md)
- [Power Platform](docs/troubleshooting/power.md)
- [Microsoft Graph](docs/troubleshooting/graph.md)
- [Proxy](docs/troubleshooting/proxy.md)

### Misc

- [Assumptions](docs/misc/assumptions.md)

## Project License

Unless otherwise noted, this project is distributed under the Creative Commons Zero license. With developer approval, contributions may be submitted with an alternate compatible license. If accepted, those contributions will be listed herein with the appropriate license.<|MERGE_RESOLUTION|>--- conflicted
+++ resolved
@@ -1,179 +1,3 @@
-<<<<<<< HEAD
-![CISA Logo](/docs/images/cisa.png)
-=======
-# ScubaGear <!-- omit in toc -->
-<p>
-        <a href="https://github.com/cisagov/ScubaGear/releases" alt="ScubaGear version #">
-        <img src="https://img.shields.io/badge/ScubaGear-v1.3.0-%2328B953?labelColor=%23005288" /></a>
-</p>
-
-Developed by CISA, ScubaGear is an assessment tool that verifies that a Microsoft 365 (M365) tenant’s configuration conforms to the policies described in the Secure Cloud Business Applications ([SCuBA](https://cisa.gov/scuba)) Security Configuration Baseline [documents](https://cisagov.github.io/ScubaGear/baselines).
-
-> **NOTE**: This documentation can be read using [GitHub Pages](https://cisagov.github.io/ScubaGear).
-
-## Table of Contents <!-- omit in toc -->
-- [M365 Product License Assumptions](#m365-product-license-assumptions)
-- [Getting Started](#getting-started)
-  - [Download the Latest Release](#download-the-latest-release)
-  - [PowerShell Execution Policies](#powershell-execution-policies)
-- [Usage](#usage)
-  - [Importing the module](#importing-the-module)
-  - [Examples](#examples)
-  - [Parameter Definitions](#parameter-definitions)
-  - [ScubaGear Configuration File Syntax and Examples](#scubagear-configuration-file-syntax-and-examples)
-  - [AAD Conditional Access Policy Exemptions](#aad-conditional-access-policy-exemptions)
-  - [Viewing the Report](#viewing-the-report)
-- [Required Permissions](#required-permissions)
-  - [User Permissions](#user-permissions)
-  - [Microsoft Graph Powershell SDK permissions](#microsoft-graph-powershell-sdk-permissions)
-  - [Service Principal Application Permissions \& Setup](#service-principal-application-permissions--setup)
-- [Architecture](#architecture)
-- [Repository Organization](#repository-organization)
-- [Troubleshooting](#troubleshooting)
-  - [Executing against multiple tenants](#executing-against-multiple-tenants)
-  - [Errors connecting to Defender](#errors-connecting-to-defender)
-  - [Exchange Online maximum connections error](#exchange-online-maximum-connections-error)
-  - [Power Platform errors](#power-platform-errors)
-  - [Microsoft Graph Errors](#microsoft-graph-errors)
-  - [Running the Tool Behind Some Proxies](#running-the-tool-behind-some-proxies)
-  - [Utility Scripts](#utility-scripts)
-- [Project License](#project-license)
-
-## M365 Product License Assumptions
-This tool was tested against tenants that have an M365 E3 or G3 and E5 or G5 license bundle. It may still function for tenants that do not have one of these bundles.
-
-Some of the policy checks in the baseline rely on the following licenses which are included by default in M365 E5 and G5.
-- Microsoft Entra ID P2
-- Microsoft Defender for Office 365 Plan 1
-
-If a tenant does not have the licenses listed above, the report will display a non-compliant output for those policies.
-
-> **NOTE**: DOD endpoints are included, but have not been tested. Please open an issue if you encounter bugs.
-
-## Getting Started
-
-### Download the Latest Release
-To download ScubaGear:
-
-1. Click [here](https://github.com/cisagov/ScubaGear/releases/latest) to see the latest release.
-2. Click `ScubaGear-v1-3-0.zip` (or latest version) to download the release.
-3. Extract the folder in the zip file.
-
-### PowerShell Execution Policies
-Starting with release 0.3.0, ScubaGear is signed by a commonly trusted CA. On Windows Servers, the default [execution policy](https://learn.microsoft.com/en-us/powershell/module/microsoft.powershell.security/set-executionpolicy?view=powershell-5.1) is `RemoteSigned`, which will allow ScubaGear to run after the publisher (CISA) is agreed to once.
-
-On Windows clients, the default execution policy is `Restricted`. In this case, `Set-ExecutionPolicy RemoteSigned` should be invoked to permit ScubaGear to run.
-
-Windows clients with an execution policy of `Unrestricted` generate a warning about running only trusted scripts when executing ScubaGear, even when the scripts and modules are signed. This is because the files contain an identifier showing they were downloaded from the Internet. These zone identifiers, informally referred to as [Mark of the Web restrictions](https://learn.microsoft.com/en-us/powershell/module/microsoft.powershell.core/about/about_execution_policies?view=powershell-7.4#manage-signed-and-unsigned-scripts) can be removed by running `Unblock-File` on scripts and modules in the ScubaGear folder. Users should carefully consider use of `Unblock-File` and only run it on files they have vetted and deem trustworthy to execute on their system. See [here](https://learn.microsoft.com/en-us/powershell/module/microsoft.powershell.utility/unblock-file?view=powershell-5.1) for more information from Microsoft on the `Unblock-File` cmdlet.
-
-## Usage
-ScubaGear can be invoked interactively or non-interactively. See [Required Permissions](#required-permissions) for the permissions needed to execute the tool in either mode. The interactive authentication mode will prompt the user for credentials via Microsoft's popup windows. Non-interactive mode is for invoking ScubaGear using an Azure AD application service principal and supports running the tool in automated scenarios such as pipelines or scheduled jobs. Examples 1-3 provide examples for running with interactive mode and example 4 provides an example for running in non-interactive mode.
-
-### Importing the module
-> **NOTE**: Only PowerShell 5.1 is currently supported. PowerShell 7 may work, but has not been tested. Full PowerShell 7 support will be added in a future release.
-
-ScubaGear currently must be imported into each new PowerShell terminal session to execute.
-To import the module, navigate to the repository folder in a PowerShell 5.1 terminal.
-
-Then run:
-```powershell
-Import-Module -Name .\PowerShell\ScubaGear # Imports the module into your session
-```
-
-If you receive a warning that _The required supporting PowerShell modules are not installed_, run the following cmdlet:
-
-```powershell
-Initialize-SCuBA # Installs the minimum required dependencies
-```
-
-> **IMPORTANT**: The `Install-OPA` cmdlet is called by default when running `Initialize-SCuBA`.
-
-The `Install-OPA` cmdlet can also be run by itself to download the executable.
-In the event of an unsuccessful download, users can manually download the OPA executable with the following steps:
-
-1. Go to the [OPA download site](https://www.openpolicyagent.org/docs/latest/#running-opa).
-2. Look for the latest OPA version (Currently v0.64.1) for ScubaGear and select the corresponding version on top left of the website.
-3. Navigate to the menu on left side of the screen: Introduction - Running OPA - Download OPA
-4. Locate the downloaded file, add the file to your desired location (default is ~\\.scubagear\Tools), open PowerShell, and use the following command to check the downloaded OPA version:
-
-```powershell
-.\opa_windows_amd64.exe version
-```
-
-### Examples
-
-#### Example 1 <!-- omit in toc -->
-
-Run an assessment against all products (except PowerPlatform):
-
-```powershell
-Invoke-SCuBA
-```
-
-#### Example 2 <!-- omit in toc -->
-
-Run an assessment against Azure Active Directory with custom report output location:
-
-```powershell
-Invoke-SCuBA -ProductNames aad -OutPath C:\Users\johndoe\reports
-```
-
-#### Example 3 <!-- omit in toc -->
-
-Run assessments against multiple products:
-
-```powershell
-Invoke-SCuBA -ProductNames aad, sharepoint, teams
-```
-
-#### Example 4 <!-- omit in toc -->
-
-Run assessments non-interactively using an application service principal and authenticating via CertificateThumbprint:
-
-```powershell
-Invoke-SCuBA -ProductNames * -CertificateThumbprint "<insert-thumbprint>" -AppID "<insert-appid>" -Organization tenant.onmicrosoft.com
-```
-
-To view more examples and see detailed help run:
-
-```powershell
-Get-Help -Name Invoke-SCuBA -Full
-```
-
-### Parameter Definitions
-- **$ConfigFilePath** is an optional parameter that refers to the path to a configuration file that the tool parses for input parameters when executing ScubaGear. ScubaGear supports either a YAML or JSON formatted configuration file. A sample configuration file is included in [sample-config-files/aad-config.yaml](./sample-config-files/aad-config.yaml). The syntax defines:
-  - Use of Pascal case convention for variable names consistent with parameters on the command line
-  - A global namespace for values to be used across baselines and products (i.e., GlobalVars)
-  - Per product namespace for values related to that specific product (i.e., Aad, SharePoint)
-  - Namespace for each policy item within a product for variables related only to one policy item (i.e., MS.AAD.2.1v1)
-  - Use of YAML anchors and aliases following Don't Repeat Yourself (DRY) principle for repeated values and sections
-    If a -ConfigFilePath is specified, default values will be used for parameters that are not added to the config file. These default values are shown in the full config file template to guide the user, but they can be omitted if desired. Other command line parameters can also be used with the -ConfigFilePath. This should reduce the number of config files needed. Examples might be: using `-M365Environment` to override `commercial` config value to `gcc`, switching the tenant being targeted, or supplying credential references so they do not need to be in the config file. Smaller config files can facilitate sharing among admins.  The config file path defaults to the same directory where the script is executed. `ConfigFilePath` accepts both absolute and relative file paths. The file can be used to specify command line parameters and policy-specific parameters used by the Azure Active Directory (AAD) and Defender product assessments. See [See ScubaGear Configuration File Syntax and Examples](#scubagear-configuration-file-syntax-and-examples) and [AAD Conditional Access Policy Exemptions](#aad-conditional-access-policy-exemptions) for more details.
-
-
-- **$LogIn** is a `$true` or `$false` variable that if set to `$true` will prompt the user to provide credentials to establish a connection to the specified M365 products in the **$ProductNames** variable. For most use cases, leave this variable to be `$true`. A connection is established in the current PowerShell terminal session with the first authentication. To run another verification in the same PowerShell session,  set this variable to be `$false` to bypass the need to authenticate again in the same session. Defender will ask for authentication even if this variable is set to `$false`
-
-- **$ProductNames** is a list of one or more M365 shortened product names that the tool will assess when it is executed. Acceptable product name values are listed below. To assess Azure Active Directory you would enter the value **aad**. To assess Exchange Online you would enter **exo** and so forth.
-  - Azure Active Directory: **aad**
-  - Defender for Office 365: **defender**
-  - Exchange Online: **exo**
-  - Power Platform: **powerplatform**
-  - SharePoint Online and OneDrive for Business: **sharepoint**
-  - Microsoft Teams: **teams**
-
-- **$M365Environment** parameter is used to authenticate to the various M365 commercial/ government environments. Valid values include `commercial`, `gcc`, `gcchigh`, or `dod`. Default value is `commercial`.
-    - For M365 tenants that are non-government environments enter the value `commercial`.
-    - For M365 Government Commercial Cloud tenants with G3/G5 licenses enter the value `gcc`.
-    - For M365 Government Commercial Cloud High tenants enter the value `gcchigh`.
-    - For M365 Department of Defense tenants enter the value `dod`.
-
-- **$OPAPath** refers to the folder location of the Open Policy Agent (OPA) policy engine executable file. By default the OPA policy engine executable embedded with this project is located in the project's root folder `"./"` and for most cases this value will not need to be modified. To execute the tool using a version of the OPA policy engine located in another folder, customize the variable value with the full path to the folder containing the OPA policy engine executable file.
-
-- **$OutPath** refers to the folder path where the output JSON and the HTML report will be created. Defaults to the same directory where the script is executed. This parameter is only necessary if an alternate report folder path is desired. The folder will be created if it does not exist.
-
-### ScubaGear Configuration File Syntax and Examples
-Most of the `Invoke-SCuBA` cmdlet parameters can be placed into a configuration file with the path specified by the `-ConfigFilePath` parameter. Please note the following parameters are supported only on the command line.
->>>>>>> dd2182e5
-
 <a href="https://github.com/cisagov/ScubaGear/releases" alt="ScubaGear version #">
   <img src="https://img.shields.io/badge/ScubaGear-v1.2.0-%2328B953?labelColor=%23005288" />
 </a>
