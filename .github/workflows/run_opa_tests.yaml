--- conflicted
+++ resolved
@@ -31,8 +31,5 @@
       run: opa check --strict Rego Testing
 
     - name: Run OPA Tests
-<<<<<<< HEAD
+
       run: opa test Rego/*.rego Testing/Unit/Rego/**/*.rego -v
-=======
-      run: opa test Rego/*.rego Testing/**/*.rego -v
->>>>>>> 5414f50c
