--- conflicted
+++ resolved
@@ -1,10 +1,6 @@
 # CISA M365 Security Configuration Baseline for Azure Active Directory
 
-<<<<<<< HEAD
 Azure Active Directory (AAD) is a cloud-based identity and access control service that provides security and functional capabilities to Microsoft 365. This Secure Configuration Baseline (SCB) provides specific policies to help secure AAD. 
-=======
-Azure Active Directory (AAD) is a cloud-based identity and access control service that provides security and functional capabilities to Microsoft 365. This security baseline provides policies to help secure AAD.
->>>>>>> 2474d49e
 
 The Secure Cloud Business Applications (SCuBA) project run by the Cybersecurity and Infrastructure Security Agency (CISA) provides guidance and capabilities to secure federal civilian executive branch (FCEB) agencies’ cloud business application environments and protect federal information that is created, accessed, shared, and stored in those environments. 
 
