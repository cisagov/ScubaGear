--- conflicted
+++ resolved
@@ -39,13 +39,9 @@
 - Application Administrator
 - Cloud Application Administrator.
 
-<<<<<<< HEAD
 ## Conditional Access Policies
 
 Numerous policies in this baseline rely on AAD Conditional Access. Conditional Access is a feature that allows administrators to limit access to resources using conditions such as user or group membership, device, IP location, and real-time risk detection. This section provides guidance and tools when implementing baseline policies which rely on AAD Conditional Access.
-=======
-**Conditional Access Policies** - Numerous policies in this baseline rely on AAD Conditional Access. This section provides guidance and tools when implementing baseline policies which rely on AAD Conditional Access.
->>>>>>> 9eb9434d
 
 As described in Microsoft’s literature related to conditional access policies, CISA recommends initially setting a policy to
 **Report-only** when it is created and then performing thorough hands-on
@@ -61,13 +57,8 @@
 ### Policies
 #### MS.AAD.1.1v1
 Legacy authentication SHALL be blocked.
-
-<<<<<<< HEAD
+<!--Policy: MS.AAD.1.1v1; Criticality: SHALL -->
 - _Rationale:_ The security risk of allowing legacy authentication protocols is they do not support multi-factor authentication (MFA). By blocking legacy protocols the impact of user credential theft is minimized.
-=======
-<!--Policy: MS.AAD.1.1v1; Criticality: SHALL -->
-- _Rationale:_ The security risk of allowing legacy authentication protocols is that they do not support MFA. By blocking legacy protocols the impact of user credential theft is minimized.
->>>>>>> 9eb9434d
 - _Last modified:_ June 2023
 
 ### Resources
@@ -108,13 +99,9 @@
 
 #### MS.AAD.2.2v1
 A notification SHOULD be sent to the administrator when high-risk users are detected.
-<<<<<<< HEAD
+
+<!--Policy: MS.AAD.2.2v1; Criticality: SHOULD -->
 - _Rationale:_ By alerting an administrator when high risk detections are made, the admin can monitor the event and remediate the risk. This helps the organization proactively respond to cyber intrusions as they occur.
-=======
-
-<!--Policy: MS.AAD.2.2v1; Criticality: SHOULD -->
-- _Rationale:_ By alerting an administrator when high risk detections are made, the admin can respond to monitor the event and remediate the risk. This helps the organization proactively respond to cyber intrusions in action.
->>>>>>> 9eb9434d
 - _Last modified:_ June 2023
 
 #### MS.AAD.2.3v1
@@ -194,94 +181,61 @@
 
 The **Federal PIV card (federated from agency on-premises Active Directory Federation Services or other identity provider)** option, although technically phishing-resistant presents significant risks if the on-premises authentication infrastructure (e.g. ADFS) is compromised. Therefore federated PIV is not a preferred option and agencies should migrate to the options listed in the preferred section above. If an agency does use an on-premises PIV authentication and federate to AAD, reference the [guidance at this link](https://playbooks.idmanagement.gov/piv/network/group/) to enforce PIV logon via AD group policy.
 
-<<<<<<< HEAD
+<!--Policy: MS.AAD.3.1v1; Criticality: SHALL -->
 - _Rationale:_ Allowing weaker forms of MFA does not protect against sophisticated phishing attacks. By enforcing methods resistant to phishing those risks are minimized.
-=======
-<!--Policy: MS.AAD.3.1v1; Criticality: SHALL -->
-- _Rationale:_ The security risk of allowing weaker forms of MFA is that they do not protect against sophisticated phishing attacks. By enforcing methods which are resistant to phishing those risks are minimized.
->>>>>>> 9eb9434d
 - _Last modified:_ June 2023
 
 #### MS.AAD.3.2v1
 If phishing-resistant MFA has not been enforced yet, an alternative MFA method SHALL be enforced for all users.
 
-<<<<<<< HEAD
+<!--Policy: MS.AAD.3.2v1; Criticality: SHALL -->
 - _Rationale:_ This is a stopgap security policy to help protect the tenant if phishing-resistant MFA has not been enforced yet. This policy requires that MFA is enforced, thus reducing the risks of single form authentication.
-=======
-<!--Policy: MS.AAD.3.2v1; Criticality: SHALL -->
-- _Rationale:_ This is a backup security policy to help protect the tenant in the event that phishing-resistant MFA has not been enforced yet. This policy requires that MFA is enforced and thus reduces the risks of single form authentication.
->>>>>>> 9eb9434d
 - _Last modified:_ June 2023
 - _Note:_ If a conditional access policy has been created enforcing phishing-resistant MFA, then this policy is not necessary. This policy does not dictate the specific MFA method.
 
 #### MS.AAD.3.3v1
 If phishing-resistant MFA has not been enforced yet and Microsoft Authenticator is enabled, it SHALL be configured to show login context information.
 
-<<<<<<< HEAD
+<!--Policy: MS.AAD.3.3v1; Criticality: SHALL -->
 - _Rationale:_ This is a stopgap security policy to help protect the tenant if phishing-resistant MFA has not been enforced yet and Microsoft Authenticator is being used. This policy helps improve the security of Microsoft Authenticator by showing the user context information which helps reduce MFA phishing compromises.
-=======
-<!--Policy: MS.AAD.3.3v1; Criticality: SHALL -->
-- _Rationale:_ This is a backup security policy to help protect the tenant in the event that phishing-resistant MFA has not been enforced yet and Microsoft Authenticator is being used. This policy helps improve the security of Microsoft Authenticator by showing the user context information which helps reduce MFA phishing compromises.
->>>>>>> 9eb9434d
 - _Last modified:_ June 2023
 
 #### MS.AAD.3.4v1
 The Authentication Methods Manage Migration feature SHALL be set to Migration Complete.
 
-<<<<<<< HEAD
+<!--Policy: MS.AAD.3.4v1; Criticality: SHALL -->
 - _Rationale:_ By configuring the Manage Migration feature to Migration Complete, we ensure the tenant has disabled the legacy authentication methods screen. The MFA and Self-Service Password Reset (SSPR) authentication methods are both managed from a central admin page thereby reducing administrative complexity and
 the chances of security misconfigurations.
-=======
-<!--Policy: MS.AAD.3.4v1; Criticality: SHALL -->
-- _Rationale:_ By configuring the Manage Migration feature to Migration Complete, we ensure that the tenant has disabled the legacy authentication methods screen. The MFA and SSPR authentication methods are both managed from a central admin page thereby reducing administrative complexity and
-reducing the chances of security misconfigurations.
->>>>>>> 9eb9434d
 - _Last modified:_ June 2023
 
 #### MS.AAD.3.5v1
 The authentication methods SMS, Voice Call, and Email One-Time Passcode (OTP) SHALL be disabled.
 
-<<<<<<< HEAD
+<!--Policy: MS.AAD.3.5v1; Criticality: SHALL -->
 - _Rationale:_ This policy helps reduce the possibility for users to  register and authenticate with the weakest authenticators, forcing users to use stronger MFA methods.
-=======
-<!--Policy: MS.AAD.3.5v1; Criticality: SHALL -->
-- _Rationale:_ This policy helps reduce the possibility for users to  register and authenticate with the weakest authenticators. Thus users are forced to use stronger MFA methods.
->>>>>>> 9eb9434d
 - _Last modified:_ June 2023
 - _Note:_ This policy is only applicable if the tenant has their Manage Migration feature set to Migration Complete because it is required to manage the respective configuration options from the combined MFA/SSPR authentication methods page.
 
 #### MS.AAD.3.6v1
 Phishing-resistant MFA SHALL be required for highly privileged roles.
 
-<<<<<<< HEAD
+<!--Policy: MS.AAD.3.6v1; Criticality: SHALL -->
 - _Rationale:_ This is a backup security policy to help protect privileged access to the tenant if the conditional access policy which requires MFA for all users is disabled or misconfigured.
-=======
-<!--Policy: MS.AAD.3.6v1; Criticality: SHALL -->
-- _Rationale:_ This is a backup security policy to help protect privileged access to the tenant in the event that the conditional access policy which requires MFA for all users is disabled or misconfigured.
->>>>>>> 9eb9434d
 - _Last modified:_ June 2023
 - _Note:_ Refer to the Highly Privileged Roles section at the top of this document for a reference list of roles considered highly privileged.
 
 #### MS.AAD.3.7v1
 Managed devices SHOULD be required for authentication.
 
-<<<<<<< HEAD
+<!--Policy: MS.AAD.3.7v1; Criticality: SHOULD -->
 - _Rationale:_ The security risk of an adversary authenticating to the tenant from their own device is reduced by requiring a managed device to authenticate. Managed devices are under the provisioning and control of the agency. OMB-22-09 specifically states, "When authorizing users to access resources, agencies must consider at least one device-level signal alongside identity information about the authenticated user."
-=======
-<!--Policy: MS.AAD.3.7v1; Criticality: SHOULD -->
-- _Rationale:_ The security risk of an adversary authenticating to the tenant from their own device is reduced by requiring a managed device to authenticate. Managed devices are under the provisioning and control of the agency. OMB-22-09 specifically states "When authorizing users to access resources, agencies must consider at least one device-level signal alongside identity information about the authenticated user".
->>>>>>> 9eb9434d
 - _Last modified:_ June 2023
 
 #### MS.AAD.3.8v1
 Managed Devices SHOULD be required to register MFA.
 
-<<<<<<< HEAD
+<!--Policy: MS.AAD.3.8v1; Criticality: SHOULD -->
 - _Rationale:_ The security risk of an adversary using stolen user credentials and then registering their own MFA devices to access the tenant is reduced by requiring a managed device to perform registration actions. Thus the adversary cannot perform the registration from their own unmanaged device, as managed devices are under the provisioning and control of the agency.
-=======
-<!--Policy: MS.AAD.3.8v1; Criticality: SHOULD -->
-- _Rationale:_ The security risk of an adversary using stolen user credentials and then registering their own MFA devices to access the tenant is reduced by requiring a managed device to perform registration actions. Thus the adversary cannot perform the registration from their own unmanaged device. Managed devices are under the provisioning and control of the agency.
->>>>>>> 9eb9434d
 - _Last modified:_ June 2023
 
 ### Resources
@@ -391,12 +345,8 @@
 #### MS.AAD.4.1v1
 Security logs SHALL be sent to the agency's Security Operations Center for monitoring.
 
-<<<<<<< HEAD
+<!--Policy: MS.AAD.4.1v1; Criticality: SHALL -->
 - _Rationale:_ The security risk of not having visibility into cyber attacks is reduced by collecting the logs into the agency's centralized security detection infrastructure. Thus security events can be audited, queried, and available for incident response.
-=======
-<!--Policy: MS.AAD.4.1v1; Criticality: SHALL -->
-- _Rationale:_ The security risk of not having visibility into cyber attacks is reduced by collecting the logs into the agency's centralized security detection infrastructure. Thus security events can be audited,  queried, and available for incident response. 
->>>>>>> 9eb9434d
 - _Last modified:_ June 2023
 - _Note:_ The following logs (configured in Azure AD diagnostic settings), are required: `AuditLogs, SignInLogs, RiskyUsers, UserRiskEvents, NonInteractiveUserSignInLogs, ServicePrincipalSignInLogs, ADFSSignInLogs, RiskyServicePrincipals, ServicePrincipalRiskEvents, EnrichedOffice365AuditLogs, MicrosoftGraphActivityLogs`. If managed identities are used for Azure resources, also send the `ManagedIdentitySignInLogs` log type. If the Azure AD Provisioning Service is used to provision users to Software as a Service (SaaS) apps or other systems, also send the `ProvisioningLogs` log type.
 - _Note:_ It is also recommended to send the logs to the CISA CLAW system so agencies can benefit from the security detection capabilities offered there. Contact CISA to request integration instructions.
@@ -443,12 +393,8 @@
 #### MS.AAD.5.1v1
 Only administrators SHALL be allowed to register applications.
 
-<<<<<<< HEAD
+<!--Policy: MS.AAD.5.1v1; Criticality: SHALL -->
 - _Rationale:_ Application access to the tenant presents a heightened security risk compared to interactive user access because applications are typically not subject to critical security protections such as MFA policies and others. Ensuring only specific privileged users can register applications reduces the risks of unauthorized users installing malicious applications into the tenant.
-=======
-<!--Policy: MS.AAD.5.1v1; Criticality: SHALL -->
-- _Rationale:_ Application access to the tenant presents a heightened security risk compared to interactive user access because applications are typically not subject to critical security protections such as MFA policies and others. Ensuring that only specific privileged users can register applications reduces the risks of unauthorized users installing malicious applications into the tenant.
->>>>>>> 9eb9434d
 - _Last modified:_ June 2023
 
 #### MS.AAD.5.2v1
@@ -541,13 +487,8 @@
 #### MS.AAD.6.1v1
 User passwords SHALL NOT expire.
 
-<<<<<<< HEAD
+<!--Policy: MS.AAD.6.1v1; Criticality: SHALL -->
 - _Rationale:_ At a minimum, the National Institute of Standards & Technology (NIST), the Office of Management and Budget (OMB) and Microsoft have published guidance indicating mandated periodic password changes make user accounts less secure. OMB-22-09 states "Password policies must not require use of special characters or regular rotation".
-=======
-<!--Policy: MS.AAD.6.1v1; Criticality: SHALL -->
-- _Rationale:_ At a minimum, NIST, OMB and Microsoft have published guidance indicating that mandated periodic password changes make user accounts less secure. OMB-22-09 specifically states "Password policies must not require use of special characters or regular rotation".
->>>>>>> 9eb9434d
-
 - _Last modified:_ June 2023
 
 ### Resources
@@ -595,25 +536,18 @@
 - _Last modified:_ June 2023
 
 #### MS.AAD.7.3v1
-<<<<<<< HEAD
+
 Privileged users SHALL be provisioned cloud-only accounts separate from an on-premises directory or other federated identity providers.
-=======
-Privileged users SHALL be provisioned cloud-only accounts that are separate from an on-premises directory or other federated identity providers.
 
 <!--Policy: MS.AAD.7.3v1; Criticality: SHALL -->
->>>>>>> 9eb9434d
 - _Rationale:_ By provisioning cloud-only AAD user accounts to privileged users, the risks associated with a compromise of on-premises federation infrastructure are reduced. It is more challenging for the adversary to pivot from the compromised environment to the cloud with privileged access.
 - _Last modified:_ June 2023
 
 #### MS.AAD.7.4v1
 Permanent active role assignments SHALL NOT be allowed for highly privileged roles.
 
-<<<<<<< HEAD
+<!--Policy: MS.AAD.7.4v1; Criticality: SHALL -->
 - _Rationale:_ Instead of giving users permanent assignments to privileged roles, provisioning access "just in time" lessens the exposure period if those accounts become compromised. In AAD PIM or an alternative PAM system, just in time access can be provisioned by assigning users to roles as "eligible" instead of perpetually "active."
-=======
-<!--Policy: MS.AAD.7.4v1; Criticality: SHALL -->
-- _Rationale:_ Instead of giving users permanent assignments to privileged roles, provisioning access "just in time" lessens the exposure period if those accounts become compromised. In AAD PIM or an alternative PAM system, just in time access can be provisioned by assigning users to roles as "eligible" instead of perpetually "active".
->>>>>>> 9eb9434d
 - _Last modified:_ June 2023
 - _Note:_ There are a couple of exceptions to this policy. Emergency access accounts need perpetual access to the tenant in the rare event of system degradation or other scenarios. Some types of service accounts require a user account with privileged roles and since those accounts are used by software programs they cannot perform role activation.
 
@@ -627,12 +561,8 @@
 #### MS.AAD.7.6v1
 Activation of the Global Administrator role SHALL require approval.
 
-<<<<<<< HEAD
+<!--Policy: MS.AAD.7.6v1; Criticality: SHALL -->
 - _Rationale:_ Requiring approval for a user to activate Global Administrator which provided unfettered access, makes it more challenging for an attacker to compromise the tenant with stolen credentials and it provides visibility of activities indicating a compromise is taking place.
-=======
-<!--Policy: MS.AAD.7.6v1; Criticality: SHALL -->
-- _Rationale:_ Requiring approval for a user to activate Global Administrator which provided unfettered access, makes it more challenging for an attacker to compromise the tenant with stolen credentials and it provides visibility of activities that may indicate a compromise is taking place.
->>>>>>> 9eb9434d
 - _Last modified:_ June 2023
 
 #### MS.AAD.7.7v1
@@ -653,12 +583,8 @@
 #### MS.AAD.7.9v1
 User activation of other highly privileged roles SHOULD trigger an alert.
 
-<<<<<<< HEAD
+<!--Policy: MS.AAD.7.9v1; Criticality: SHOULD -->
 - _Rationale:_ It is imperative to closely monitor the activation of high risk roles for signs of compromise. Sending alerts when this activation occurs, provides the security monitoring team a chance to detect potential compromises in action. In some environments, activating privileged roles can generate a significant number of alerts.
-=======
-<!--Policy: MS.AAD.7.9v1; Criticality: SHOULD -->
-- _Rationale:_ It is imperative to closely monitor the activation of high risk roles for signs of compromise. Sending alerts when this activation occurs, provides the security monitoring team a chance to detect potential compromises in action. In some environments activation of privileged roles can generate a significant number of alerts.
->>>>>>> 9eb9434d
 - _Last modified:_ June 2023
 
 ### Resources
@@ -816,23 +742,15 @@
 #### MS.AAD.8.1v1
 Guest users SHOULD have limited or restricted access to Azure AD directory objects.
 
-<<<<<<< HEAD
+<!--Policy: MS.AAD.8.1v1; Criticality: SHOULD -->
 - _Rationale:_ Limiting the amount of information about objects, available to guest users in the tenant, reduces the malicious reconnaissance exposure if a guest account is compromised or created by an adversary.
-=======
-<!--Policy: MS.AAD.8.1v1; Criticality: SHOULD -->
-- _Rationale:_ By limiting the amount of information about objects in the tenant that is available to guest users, the malicious reconnaissance exposure can be reduced if a guest account is compromised or created by an adversary.
->>>>>>> 9eb9434d
 - _Last modified:_ June 2023
 
 #### MS.AAD.8.2v1
 Only users with the Guest Inviter role SHOULD be able to invite guest users.
 
-<<<<<<< HEAD
+<!--Policy: MS.AAD.8.2v1; Criticality: SHOULD -->
 - _Rationale:_ By only allowing an authorized groups of individuals to invite guest users to create accounts in the tenant, an agency can enforce a guest user account approval process, reducing the risk of unauthorized accounts being created.
-=======
-<!--Policy: MS.AAD.8.2v1; Criticality: SHOULD -->
-- _Rationale:_ By only allowing an authorized groups of individuals to invite guest users to create accounts in the tenant, an agency can enforce a guest user account approval process which reduces the risk of unauthorized accounts being created.
->>>>>>> 9eb9434d
 - _Last modified:_ June 2023
 
 #### MS.AAD.8.3v1
