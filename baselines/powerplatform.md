<<<<<<< HEAD
# Introduction
=======
# CISA M365 Security Configuration Baseline for Power Platform
>>>>>>> 53e8d5ec

Microsoft Power Platform is a group of applications comprised of a
low-code application development toolkit, business intelligence software,
a custom chat bot creator, and app connectivity software. The following sections summarizes
the various Power Platform applications.

**Power Apps**: Low-code application development software used
to create custom business applications. The apps can be developed as desktop,
mobile, and even web apps. Three different types of Power Apps can be
created:

1.  [**Canvas Apps**](https://learn.microsoft.com/en-us/power-apps/maker/canvas-apps/): These are drag and
    drop style developed apps, where
    users drag and add User Interface (UI) components to the screen.
    Users can then connect the components to data sources to display
    data in the canvas app.

2.  [**Model-Driven Apps**](https://learn.microsoft.com/en-us/power-apps/maker/model-driven-apps/): These are apps developed from an existing
    data source. They can be thought of as the inverse of a Canvas App.
    Since, you build the app from the source rather than building the UI and then connecting to the source like
    Canvas apps.

3.  [**Power Pages**](https://learn.microsoft.com/en-us/power-pages/): These apps that are developed to function as either internal or external facing websites.

[**Power Automate**](https://learn.microsoft.com/en-us/power-automate/): This is an online tool within Microsoft 365 and add-ins used to create automated workflows between apps
and services to synchronize files, get notifications, and collect data.

[**Power Virtual Agents**](https://learn.microsoft.com/en-us/power-virtual-agents/): These are custom chat bots for use in the stand-alone Power Virtual Agents web app or in a Microsoft Teams
channel.

[**Connectors**](https://learn.microsoft.com/en-us/connectors/connector-reference/): These are proxies or wrappers around an API that allow the underlying service to be accessed from Power Automate Workflows, Power Apps, or Azure Logic Apps.

[**Microsoft Dataverse**](https://learn.microsoft.com/en-us/power-apps/maker/data-platform/): This is a cloud database management system most
often used to store data in SQL-like tables. A Power App would then use
a connector to connect to the Dataverse table and perform create, read,
update, and delete (CRUD) operations.

<<<<<<< HEAD
## Assumptions

The **License Requirements** sections of this document assume the
organization is using an [M365
E3](https://www.microsoft.com/en-us/microsoft-365/compare-microsoft-365-enterprise-plans)
or [G3](https://www.microsoft.com/en-us/microsoft-365/government)
license level. Therefore, only licenses not included in E3/G3 are
listed.

## Resources

**<u>License Compliance and Copyright</u>**
=======
## License Compliance and Copyright
>>>>>>> 53e8d5ec

Portions of this document are adapted from documents in Microsoft’s
[Microsoft
365](https://github.com/MicrosoftDocs/microsoft-365-docs/blob/public/LICENSE)
and
[Azure](https://github.com/MicrosoftDocs/azure-docs/blob/main/LICENSE)
GitHub repositories. The respective documents are subject to copyright
and are adapted under the terms of the Creative Commons Attribution 4.0
International license. Source documents are linked throughout this
document. The United States Government has adapted selections of these
documents to develop innovative and scalable configuration standards to
strengthen the security of widely used cloud-based software services.

<<<<<<< HEAD
# Baseline
=======
## Assumptions
>>>>>>> 53e8d5ec

The **License Requirements** sections of this document assume the
organization is using an [M365
E3](https://www.microsoft.com/en-us/microsoft-365/compare-microsoft-365-enterprise-plans)
or [G3](https://www.microsoft.com/en-us/microsoft-365/government)
license level. Therefore, only licenses not included in E3/G3 are
listed.

# Baseline Policies

Baseline Policies in this document are targeted towards administrative controls that apply to
Power Platform applications at either the tenant or Power Platform
environment level. Additional Power Platform security settings can be
implemented at the app level, connector level, or Dataverse table level.
Refer to [Power Platform Microsoft Learn documentation](https://learn.microsoft.com/en-us/power-platform/) for those additional controls.

<<<<<<< HEAD
## 1. Power Platform Environments
=======
## 1. Creation of Power Platform Environments
>>>>>>> 53e8d5ec

Power Platform environments are used to group together, manage, and
store Power Apps or Power Virtual Agents. By default, any user in the
Azure AD Tenant can create additional environments. Enabling this
control will restrict the creation of new environments to users with the
following admin roles: Global admins, Dynamics 365 admins, and Power
Platform admins.

### Policies
<<<<<<< HEAD
#### MS.POWERPLATFORM.1.1v1
The ability to create additional environments SHALL be restricted to admins.
- _Rationale:_ TODO
- _Last modified:_ June 2023

=======

#### MS.POWERPLATFORM.1.1v1
The ability to create production and sandbox environments SHALL be restricted to admins.
- _Rationale:_ Users creating additional Power Platform environments may inadvertently bypass DLP policy settings or misconfigure the security settings of their environment.
- _Last Modified:_ June 2023
- Note: This control restricts the creation of environments to users with Global admin, Dynamics 365 service admin, Power Platform Service admins, or Delegated admin roles.

#### MS.POWERPLATFORM.1.2v1
The ability to create trial environments SHALL be restricted to admins.
- _Rationale:_ Users creating additional Power Platform environments may inadvertently bypass DLP policy settings or misconfigure the security settings of their environment.
- _Last Modified:_ June 2023
- Note: This control restricts the creation of environments to users with Global admin, Dynamics 365 service admin, Power Platform Service admins, or Delegated admin roles.

>>>>>>> 53e8d5ec
### Resources

- [Control who can create and manage environments in the Power Platform
  admin center \| Microsoft
  Learn](https://learn.microsoft.com/en-us/power-platform/admin/control-environment-creation)

- [Environment Administrator \| Digital Transformation Agency of
  Australia](https://desktop.gov.au/blueprint/office-365.html#power-platform)

- [Microsoft Power Apps Documentation \| Power
  Apps](https://learn.microsoft.com/en-us/power-apps/)

### License Requirements

- N/A

### Implementation

#### MS.POWERPLATFORM.1.1v1 instructions:
1.  Sign in to your tenant environment's respective [Power Platform admin
    center](https://learn.microsoft.com/en-us/power-platform/admin/powerapps-us-government#power-apps-us-government-service-urls).

2.  In the upper-right corner of the Microsoft Power Platform site,
    select the **Gear icon** (Settings icon).

3.  Select **Power Platform settings**.

4.  Under **Who can create production and sandbox environments**, select
    **Only specific admins.**

#### MS.POWERPLATFORM.1.2v1 instructions:
1.  Follow the instructions in the previous policy up to step **3**.

2.  Under **Who can create trial environments**, select **Only specific admins.**

<<<<<<< HEAD
## 2. Data Loss Prevention Policies
=======
## 2. Power Platform Data Loss Prevention Policies
>>>>>>> 53e8d5ec

To secure Power Platform environments, Data Loss Prevention (DLP)
policies can be created to restrict the connectors that can be used with
Power Apps created in an environment. A DLP policy can be created to
affect all or some environments or exclude certain environments. The
narrower policy will be enforced when there is a clash.

Connectors can be separated by creating a DLP policy that assigns them
to one of three groups: Business, Non-Business, and Blocked. Connectors
in different groups cannot be used in the same Power App. Connectors in
the Blocked group cannot be used at all. Note that some M365 connectors
cannot be blocked (e.g., Teams and SharePoint connectors).

In the DLP policy, connectors can also be configured to restrict read
and write permissions to the data source/service. Connectors that cannot
be blocked also cannot be configured. Agencies should evaluate the
connectors and configure them to fit with agency needs and security
requirements. The agency should then create a DLP policy to only allow
those connectors to be used in Power Platform.

When the Azure AD tenant is created, by default, a Power Platform
environment is created in Power Platform. This Power Platform
environment will bear the name of the tenant. There is no way to
restrict users in the Azure AD tenant from creating Power Apps in the
default Power Platform environment. Admins can restrict users from
creating apps in all other created environments.

### Policies
<<<<<<< HEAD
#### MS.POWERPLATFORM.2.1v1
A DLP policy SHALL be created to restrict connector access in the default Power Platform environment.
- _Rationale:_ TODO
- _Last modified:_ June 2023

#### MS.POWERPLATFORM.2.2v1
Non-default environments SHOULD have at least one DLP policy that affects them.
- _Rationale:_ TODO
- _Last modified:_ June 2023

#### MS.POWERPLATFORM.2.3v1
All connectors except those listed below SHOULD be added to the Blocked category in the default environment policy:
=======

#### MS.POWERPLATFORM.2.1v1
A DLP policy SHALL be created to restrict connector access in the
default Power Platform environment.
- _Rationale:_ All users in the tenant have access to the default Power Platform environment. Those users may inadvertently use connectors that share sensitive information with others who should not have access to it. Users with a Power Apps need should be directed to conduct development in other Power Platform environments with DLP connector policies customized to suit the user's needs while maintaining the agency's security posture.
- _Last Modified:_ June 2023

#### MS.POWERPLATFORM.2.2v1
Non-default environments SHOULD have at least one DLP policy that
  affects them.
- _Rationale:_ Users may inadvertently use connectors that share sensitive information with others who should not have access to it. Data loss prevention (DLP) policies provide a way for agencies to detect and prevent unauthorized disclosures.
- _Last Modified:_ June 2023

#### MS.POWERPLATFORM.2.3v1
All connectors except those listed below SHOULD be added to the
Blocked category in the default environment policy:
>>>>>>> 53e8d5ec

  - Approvals

  - Dynamics 365 Customer Voice

  - Excel Online (Business)

  - Microsoft Dataverse

  - Microsoft Dataverse (legacy)

  - Microsoft Teams

  - Microsoft To-Do (Business)

  - Office 365 Groups

  - Office 365 Outlook

  - Office 365 Users

  - OneDrive for Business

  - OneNote (Business)

  - Planner

  - Power Apps Notification

  - Power BI

  - SharePoint

  - Shifts for Microsoft Teams

  - Yammer.
<<<<<<< HEAD

- _Rationale:_ TODO
- _Last modified:_ June 2023

=======

- _Rationale:_ All users in the tenant have access to the default Power Platform environment. Blocking all connectors in the default environment prevents inadvertent or malicious use of connectors by users in the agency's tenant.
- _Last modified:_ June 2023

>>>>>>> 53e8d5ec
### Resources

- [Data Policies for Power Automate and Power Apps \| Digital
  Transformation Agency of
  Australia](https://desktop.gov.au/blueprint/office-365.html#power-apps-and-power-automate)

- [Create a data loss prevention (DLP) policy \| Microsoft
  Learn](https://learn.microsoft.com/en-us/power-platform/admin/create-dlp-policy)

### License Requirements

- N/A

### Implementation

#### MS.POWERPLATFORM.2.1v1 instructions:
1.  Sign in to your tenant environment's respective [Power Platform admin
    center](https://learn.microsoft.com/en-us/power-platform/admin/powerapps-us-government#power-apps-us-government-service-urls).

2.  On the left pane, select **Policies** \> **Data Policies.**

3.  Select the **+ New Policy** icon to create a new policy.

4.  Give the policy a suitable agency name and click **Next.**

5.  At the **Prebuilt connectors** section, select the connectors that
fit the agency’s needs.

6.  Select a connector and click **Move to Business.**

7.  If necessary (and possible) for the connector, click **Configure
connector** at the top of the screen to change connector
permissions.

8.  Refer to Table 1 for those connectors to move which **Business/Non-Business** category.

9.  For the default environment, move all connectors that cannot be
blocked to the **Blocked** category.

10.  At the bottom of the screen, select **Next** to move on.

11.  Add a customer connector pattern that fit the agency’s needs. Click
**Next**.

12.  Define the scope of the policy. To use this policy for all environments including
ones created in the future select **Add all environments**.

13.  Otherwise for the default environment, select **Add multiple environments** and add the default environment.

14.  Select the environments over which to add the policy and click **Add
to policy** at the top.

<<<<<<< HEAD
## 3. Tenant Isolation
=======
15.  Select **Next**-\> **Create Policy** to finish.

#### MS.POWERPLATFORM.2.2v1 instructions:
1.  Repeat the steps above but for step **13** select the non-default environment you wish to enforce a DLP policy upon.

#### MS.POWERPLATFORM.2.3v1 instructions:
1.  Refer to steps **8** and **9** in the **MS.POWERPLATFORM.2.1v1** instructions to meet this policy.

## 3. Power Platform Tenant Isolation
>>>>>>> 53e8d5ec

Power Platform tenant isolation is different from Azure AD-wide tenant
restriction. It does not impact Azure AD-based access outside of Power
Platform. Power Platform tenant isolation only works for connectors
using Azure AD-based authentication, such as Office 365 Outlook or
SharePoint. The default configuration in Power Platform is with tenant
isolation set to **Off**, which allows for cross-tenant connections to
be established. A user from tenant A using a Power App with a connector
can seamlessly establish a connection to tenant B if using appropriate
Azure AD credentials.

If admins want to allow only a select set of tenants to establish
connections to or from their tenant, they can turn on tenant isolation.
Once tenant isolation is turned on, inbound (connections to the tenant
from external tenants) and outbound (connections from the tenant to
external tenants) cross-tenant connections are blocked by Power Platform
even if the user presents valid credentials to the Azure AD-secured data
source.

### Policies

#### MS.POWERPLATFORM.3.1v1
Power Platform tenant isolation SHALL be enabled.
<<<<<<< HEAD
- _Rationale:_ TODO
=======
- _Rationale:_ Provides an additional tenant isolation control on top of AAD tenant isolation specifically for Power Platform applications to prevent accidental or malicious cross tenant information sharing.
>>>>>>> 53e8d5ec
- _Last modified:_ June 2023

#### MS.POWERPLATFORM.3.2v1
An inbound/outbound connection allowlist SHOULD be configured.
<<<<<<< HEAD
- _Rationale:_ TODO
- _Last modified:_ June 2023

#### MS.POWERPLATFORM.3.3v1
The allowlist MAY be empty.
- _Rationale:_ TODO
- _Last modified:_ June 2023

=======
- _Rationale:_ Depending on agency needs an allowlist can be configured to allow cross tenant collaboration via connectors.
- _Last modified:_ June 2023
- Note: The allowlist may be empty if the agency has no need for cross tenant collaboration.

>>>>>>> 53e8d5ec
### Resources

- [Enable tenant isolation and configure allowlist \| Microsoft
  Learn](https://learn.microsoft.com/en-us/power-platform/admin/cross-tenant-restrictions#enable-tenant-isolation-and-configure-allowlist)

### License Requirements

- N/A

### Implementation

#### MS.POWERPLATFORM.3.1v1 instructions:
1.  Sign in to your tenant environment's respective [Power Platform admin
    center](https://learn.microsoft.com/en-us/power-platform/admin/powerapps-us-government#power-apps-us-government-service-urls).

2.  On the left pane, select **Policies -\> Tenant Isolation**.

3.  Set the slider in the center of the screen to **On** then click **Save**
    on the bottom of the screen.

#### MS.POWERPLATFORM.3.2v1 instructions:
1.  Follow steps **1-2** in **MS.POWERPLATFORM.3.1v1 instructions** to
arrive at the same page.

2.  The tenant isolation allowlist can be configured by clicking **New tenant rule**
on the Tenant Isolation page.

<<<<<<< HEAD
## 4. Content Security Policy
=======
3.  Select the **Direction** of the rule and add the **Tenant Domain or ID** this rule applies to.
>>>>>>> 53e8d5ec

4.  If Tenant Isolation is switched **Off**, these rules won't be enforced until tenant
isolation is turned **On**.

## 4. Power Apps Content Security Policy

Content Security Policy (CSP) is an added security layer that helps
to detect and mitigate certain types of attacks, including Cross-Site
Scripting (XSS), clickjacking, and data injection attacks. When enabled, this setting can apply to all
current Canvas Apps and Model-driven apps at the Power Platform environment level.

<<<<<<< HEAD
### Policies
#### MS.POWERPLATFORM.4.1v1
Content security policies for model-driven Power Apps SHALL be enabled.
- _Rationale:_ TODO
- _Last modified:_ June 2023
=======
###  Policies

#### MS.POWERPLATFORM.4.1v1
Content Security Policy SHALL be enforced for Model-driven and Canvas Power Apps.
- _Rationale:_ Adds CSP as a defense mechanism for Power Apps against common website attacks.
- _Last Modified:_ June 2023
>>>>>>> 53e8d5ec

### Resources

- [Content Security Policy \| Microsoft
  Learn](https://learn.microsoft.com/en-us/power-platform/admin/content-security-policy)

### License Requirements

- N/A

### Implementation
<<<<<<< HEAD
=======

#### MS.POWERPLATFORM.4.1v1 instructions:
1.  Sign in to your tenant environment's respective [Power Platform admin
center](https://learn.microsoft.com/en-us/power-platform/admin/powerapps-us-government#power-apps-us-government-service-urls).

2.  On the left-hand pane click on **Environments** and then select an environment from the list.

3.  Select the **Settings** icon that appears at the top of the page.
>>>>>>> 53e8d5ec

4.  Click on **Product** then click on **Privacy + Security** from the options that appear.

5.  At the bottom of the page under the **Content security policy** section, turn the slider **On** for **Model-driven** and **Canvas**.

6.  Repeat steps 2 - 5 for all active Power Platform environments.

7.  At the same location set **Enable reporting**  to **On** and add an appropriate endpoint that CSP violations can be reported to.

## 5 Power Pages Creation

Power Pages formerly known as Power Portals are Power Apps specifically designed to act as external facing websites. By default by any user in the tenant can create a Power Page. Admins are able to restrict the creation of new Power Pages to just admins.

###  Policies

#### MS.POWERPLATFORM.5.1v1
The ability to create Power Pages sites SHOULD be restricted to admins.
- _Rationale:_ Users may unintentionally misconfigure their Power Pages to expose sensitive information or leave the website in a vulnerable state.
- _Last Modified:_ June 2023

### Resources
- [Control Portal Creation \| Microsoft
  Learn](https://learn.microsoft.com/en-us/power-apps/maker/portals/control-portal-creation)

### License Requirements

- N/A

### Implementation

#### MS.POWERPLATFORM.5.1v1 instructions:
1.  This setting currently can only be enabled through the [Power Apps PowerShell modules](https://learn.microsoft.com/en-us/power-platform/admin/powerapps-powershell#installation).

2. After installing the Power Apps PowerShell modules, run `Add-PowerAppsAccount -Endpoint $YourTenantsEndpoint`. To authenticate to your tenant's Power Platform.
Discover the valid endpoint parameter [here](https://learn.microsoft.com/en-us/powershell/module/microsoft.powerapps.administration.powershell/add-powerappsaccount?view=pa-ps-latest#-endpoint). Commercial tenants use `-Endpoint prod`, GCC tenants use `-Endpoint usgov` and so on.

3. Then run the following PowerShell command to disable the creation of Power Pages sites by non-administrative users.
```
Set-TenantSettings -RequestBody @{ "disablePortalsCreationByNonAdminUsers" = $true }
```


# Acknowledgements

In addition to acknowledging the important contributions of a diverse
team of Cybersecurity and Infrastructure Security Agency (CISA) experts,
CISA thanks the following federal agencies and private sector
organizations that provided input during the development of the Secure
Business Cloud Application’s security configuration baselines in
response to Section 3 of [Executive Order (EO) 14028, *Improving the
Nation’s
Cybersecurity*](https://www.federalregister.gov/documents/2021/05/17/2021-10460/improving-the-nations-cybersecurity):

- Consumer Financial Protection Bureau (CFPB)

- Department of the Interior (DOI)

- National Aeronautics and Space Administration (NASA)

- Sandia National Laboratories (Sandia)

- U.S. Census Bureau (USCB)

- U.S. Geological Survey (USGS)

- U.S. Office of Personnel Management (OPM)

- U.S. Small Business Administration (SBA)

The cross-agency collaboration and partnerships developed during this
initiative serve as an example for solving complex problems faced by the
federal government.

**Cybersecurity Innovation Tiger Team (CITT) Leadership**

Beau Houser (USCB), Sanjay Gupta (SBA), Michael Witt (NASA), James
Saunders (OPM), Han Lin (Sandia), Andrew Havely (DOI).

**CITT Authors**

Trafenia Salzman (SBA), Benjamin McChesney (OPM), Robert Collier (USCB),
Matthew Snitchler (Sandia), Darryl Purdy (USCB), Brandon Frankens
(NASA), Brandon Goss (NASA), Nicole Bogeajis (DOI/USGS), Kevin Kelly
(DOI), Adnan Ehsan (CFPB), Michael Griffin (CFPB), Vincent Urias
(Sandia), Angela Calabaza (Sandia).

**CITT Contributors**

Dr. Mukesh Rohatgi (MITRE), Lee Szilagyi (MITRE), Nanda Katikaneni
(MITRE), Ted Kolovos (MITRE), Thomas Comeau (MITRE), Karen Caraway
(MITRE), Jackie Whieldon (MITRE), Jeanne Firey (MITRE), Kenneth Myers
(General Services Administration).<|MERGE_RESOLUTION|>--- conflicted
+++ resolved
@@ -1,8 +1,4 @@
-<<<<<<< HEAD
-# Introduction
-=======
 # CISA M365 Security Configuration Baseline for Power Platform
->>>>>>> 53e8d5ec
 
 Microsoft Power Platform is a group of applications comprised of a
 low-code application development toolkit, business intelligence software,
@@ -40,22 +36,7 @@
 a connector to connect to the Dataverse table and perform create, read,
 update, and delete (CRUD) operations.
 
-<<<<<<< HEAD
-## Assumptions
-
-The **License Requirements** sections of this document assume the
-organization is using an [M365
-E3](https://www.microsoft.com/en-us/microsoft-365/compare-microsoft-365-enterprise-plans)
-or [G3](https://www.microsoft.com/en-us/microsoft-365/government)
-license level. Therefore, only licenses not included in E3/G3 are
-listed.
-
-## Resources
-
-**<u>License Compliance and Copyright</u>**
-=======
 ## License Compliance and Copyright
->>>>>>> 53e8d5ec
 
 Portions of this document are adapted from documents in Microsoft’s
 [Microsoft
@@ -69,11 +50,7 @@
 documents to develop innovative and scalable configuration standards to
 strengthen the security of widely used cloud-based software services.
 
-<<<<<<< HEAD
-# Baseline
-=======
 ## Assumptions
->>>>>>> 53e8d5ec
 
 The **License Requirements** sections of this document assume the
 organization is using an [M365
@@ -90,11 +67,7 @@
 implemented at the app level, connector level, or Dataverse table level.
 Refer to [Power Platform Microsoft Learn documentation](https://learn.microsoft.com/en-us/power-platform/) for those additional controls.
 
-<<<<<<< HEAD
-## 1. Power Platform Environments
-=======
 ## 1. Creation of Power Platform Environments
->>>>>>> 53e8d5ec
 
 Power Platform environments are used to group together, manage, and
 store Power Apps or Power Virtual Agents. By default, any user in the
@@ -104,13 +77,6 @@
 Platform admins.
 
 ### Policies
-<<<<<<< HEAD
-#### MS.POWERPLATFORM.1.1v1
-The ability to create additional environments SHALL be restricted to admins.
-- _Rationale:_ TODO
-- _Last modified:_ June 2023
-
-=======
 
 #### MS.POWERPLATFORM.1.1v1
 The ability to create production and sandbox environments SHALL be restricted to admins.
@@ -124,7 +90,6 @@
 - _Last Modified:_ June 2023
 - Note: This control restricts the creation of environments to users with Global admin, Dynamics 365 service admin, Power Platform Service admins, or Delegated admin roles.
 
->>>>>>> 53e8d5ec
 ### Resources
 
 - [Control who can create and manage environments in the Power Platform
@@ -160,11 +125,7 @@
 
 2.  Under **Who can create trial environments**, select **Only specific admins.**
 
-<<<<<<< HEAD
-## 2. Data Loss Prevention Policies
-=======
 ## 2. Power Platform Data Loss Prevention Policies
->>>>>>> 53e8d5ec
 
 To secure Power Platform environments, Data Loss Prevention (DLP)
 policies can be created to restrict the connectors that can be used with
@@ -193,20 +154,6 @@
 creating apps in all other created environments.
 
 ### Policies
-<<<<<<< HEAD
-#### MS.POWERPLATFORM.2.1v1
-A DLP policy SHALL be created to restrict connector access in the default Power Platform environment.
-- _Rationale:_ TODO
-- _Last modified:_ June 2023
-
-#### MS.POWERPLATFORM.2.2v1
-Non-default environments SHOULD have at least one DLP policy that affects them.
-- _Rationale:_ TODO
-- _Last modified:_ June 2023
-
-#### MS.POWERPLATFORM.2.3v1
-All connectors except those listed below SHOULD be added to the Blocked category in the default environment policy:
-=======
 
 #### MS.POWERPLATFORM.2.1v1
 A DLP policy SHALL be created to restrict connector access in the
@@ -223,7 +170,6 @@
 #### MS.POWERPLATFORM.2.3v1
 All connectors except those listed below SHOULD be added to the
 Blocked category in the default environment policy:
->>>>>>> 53e8d5ec
 
   - Approvals
 
@@ -260,17 +206,10 @@
   - Shifts for Microsoft Teams
 
   - Yammer.
-<<<<<<< HEAD
-
-- _Rationale:_ TODO
-- _Last modified:_ June 2023
-
-=======
 
 - _Rationale:_ All users in the tenant have access to the default Power Platform environment. Blocking all connectors in the default environment prevents inadvertent or malicious use of connectors by users in the agency's tenant.
 - _Last modified:_ June 2023
 
->>>>>>> 53e8d5ec
 ### Resources
 
 - [Data Policies for Power Automate and Power Apps \| Digital
@@ -323,9 +262,6 @@
 14.  Select the environments over which to add the policy and click **Add
 to policy** at the top.
 
-<<<<<<< HEAD
-## 3. Tenant Isolation
-=======
 15.  Select **Next**-\> **Create Policy** to finish.
 
 #### MS.POWERPLATFORM.2.2v1 instructions:
@@ -335,7 +271,6 @@
 1.  Refer to steps **8** and **9** in the **MS.POWERPLATFORM.2.1v1** instructions to meet this policy.
 
 ## 3. Power Platform Tenant Isolation
->>>>>>> 53e8d5ec
 
 Power Platform tenant isolation is different from Azure AD-wide tenant
 restriction. It does not impact Azure AD-based access outside of Power
@@ -359,30 +294,15 @@
 
 #### MS.POWERPLATFORM.3.1v1
 Power Platform tenant isolation SHALL be enabled.
-<<<<<<< HEAD
-- _Rationale:_ TODO
-=======
 - _Rationale:_ Provides an additional tenant isolation control on top of AAD tenant isolation specifically for Power Platform applications to prevent accidental or malicious cross tenant information sharing.
->>>>>>> 53e8d5ec
 - _Last modified:_ June 2023
 
 #### MS.POWERPLATFORM.3.2v1
 An inbound/outbound connection allowlist SHOULD be configured.
-<<<<<<< HEAD
-- _Rationale:_ TODO
-- _Last modified:_ June 2023
-
-#### MS.POWERPLATFORM.3.3v1
-The allowlist MAY be empty.
-- _Rationale:_ TODO
-- _Last modified:_ June 2023
-
-=======
 - _Rationale:_ Depending on agency needs an allowlist can be configured to allow cross tenant collaboration via connectors.
 - _Last modified:_ June 2023
 - Note: The allowlist may be empty if the agency has no need for cross tenant collaboration.
 
->>>>>>> 53e8d5ec
 ### Resources
 
 - [Enable tenant isolation and configure allowlist \| Microsoft
@@ -410,11 +330,7 @@
 2.  The tenant isolation allowlist can be configured by clicking **New tenant rule**
 on the Tenant Isolation page.
 
-<<<<<<< HEAD
-## 4. Content Security Policy
-=======
 3.  Select the **Direction** of the rule and add the **Tenant Domain or ID** this rule applies to.
->>>>>>> 53e8d5ec
 
 4.  If Tenant Isolation is switched **Off**, these rules won't be enforced until tenant
 isolation is turned **On**.
@@ -426,20 +342,12 @@
 Scripting (XSS), clickjacking, and data injection attacks. When enabled, this setting can apply to all
 current Canvas Apps and Model-driven apps at the Power Platform environment level.
 
-<<<<<<< HEAD
-### Policies
-#### MS.POWERPLATFORM.4.1v1
-Content security policies for model-driven Power Apps SHALL be enabled.
-- _Rationale:_ TODO
-- _Last modified:_ June 2023
-=======
 ###  Policies
 
 #### MS.POWERPLATFORM.4.1v1
 Content Security Policy SHALL be enforced for Model-driven and Canvas Power Apps.
 - _Rationale:_ Adds CSP as a defense mechanism for Power Apps against common website attacks.
 - _Last Modified:_ June 2023
->>>>>>> 53e8d5ec
 
 ### Resources
 
@@ -451,8 +359,6 @@
 - N/A
 
 ### Implementation
-<<<<<<< HEAD
-=======
 
 #### MS.POWERPLATFORM.4.1v1 instructions:
 1.  Sign in to your tenant environment's respective [Power Platform admin
@@ -461,7 +367,6 @@
 2.  On the left-hand pane click on **Environments** and then select an environment from the list.
 
 3.  Select the **Settings** icon that appears at the top of the page.
->>>>>>> 53e8d5ec
 
 4.  Click on **Product** then click on **Privacy + Security** from the options that appear.
 
