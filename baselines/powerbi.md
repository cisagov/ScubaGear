# Introduction

Power BI is a Software as a Service (SaaS) offering from Microsoft that
facilitates self-service business intelligence dashboards, reports,
datasets, and visualizations. Power BI can connect to multiple,
different data sources, combine and shape data from those connections,
then create reports and dashboards to share with others.

The Power BI service is built on Azure. The Power BI service
architecture is based on two clusters: the Web Front End (WFE) cluster
and the Back-End cluster. End users neither control nor have visibility
into these underlying clusters, as they are part of the underlying SaaS
architecture. The WFE cluster manages the initial connection and
authentication to the Power BI service, and once authenticated, the
Back-End handles all subsequent user interactions. Power BI uses Azure
Active Directory (AAD) to store and manage user identities and manages
the storage of data and metadata using Azure Binary Large Object (BLOB)
and Azure Structured Query Language (SQL) Database, respectively. (For
additional detail, please refer to the [Power BI
Security](https://docs.microsoft.com/en-us/power-bi/enterprise/service-admin-power-bi-security)
documentation page.)

<<<<<<< HEAD
=======
## Scope

>>>>>>> 97b62d4b
This baseline focuses on the Power BI SaaS service that comes integrated
with Microsoft 365, noting that there is also a desktop version of Power
BI that can be installed locally. Users who are developing business
intelligence products and analytics in Power BI desktop can push content
to either the Power BI Report Server or to the Power BI SaaS service
previously described. If required for a given environment or use case, a
separate Power BI desktop baseline with tailored security requirements
and considerations should be developed by security and end user
operations staff.

<<<<<<< HEAD
=======
## Resources

**<u>License Compliance and Copyright</u>**

Portions of this document are adapted from documents in Microsoft’s
[Microsoft
365](https://github.com/MicrosoftDocs/microsoft-365-docs/blob/public/LICENSE)
and
[Azure](https://github.com/MicrosoftDocs/azure-docs/blob/main/LICENSE)
GitHub repositories. The respective documents are subject to copyright
and are adapted under the terms of the Creative Commons Attribution 4.0
International license. Source documents are linked throughout this
document. The United States Government has adapted selections of these
documents to develop innovative and scalable configuration standards to
strengthen the security of widely used cloud-based software services.

>>>>>>> 97b62d4b
## Assumptions

Agencies using Power BI have a data classification scheme in place for
  the data entering Power BI.

- Agencies may connect more than one data source to their Power BI
  tenant.

- All data sources use a secure connection for data transfer to and from
  the Power BI tenant; the agency disallows non-secure connections.

- The **License Requirements** sections of this document assume the
  organization is using an [M365
  E3](https://www.microsoft.com/en-us/microsoft-365/compare-microsoft-365-enterprise-plans)
  or [G3](https://www.microsoft.com/en-us/microsoft-365/government)
  license level. Therefore, only licenses not included in E3/G3 are
  listed. Additionally, M365 G5 is required for Power BI Pro. Power BI Premium is available as an add-on to G5 and provides
  dedicated capacity-based BI, self-service data prep for big data, and
<<<<<<< HEAD
  simplification of data management and access at enterprise scale. An Azure Information Protection Premium P1 or Premium P2 license is required to apply or view Microsoft Information Protection sensitivity labels in Power BI.

## Resources

**<u>License Compliance and Copyright</u>**

Portions of this document are adapted from documents in Microsoft’s
[Microsoft
365](https://github.com/MicrosoftDocs/microsoft-365-docs/blob/public/LICENSE)
and
[Azure](https://github.com/MicrosoftDocs/azure-docs/blob/main/LICENSE)
GitHub repositories. The respective documents are subject to copyright
and are adapted under the terms of the Creative Commons Attribution 4.0
International license. Source documents are linked throughout this
document. The United States Government has adapted selections of these
documents to develop innovative and scalable configuration standards to
strengthen the security of widely used cloud-based software services.
  
# Baseline

## 1 Publish to Web
=======
  simplification of data management and access at enterprise scale.
  
  
# Baseline

## 1. External Sharing

External sharing can represent a potential security risk, therefore,
disabling it is a best practice unless specific, approved use cases make
it a necessity. As with the other collaboration capabilities within the
Power BI tenant, the agency must evaluate whether its use case requires
allowing external sharing.

When sharing with users outside an agency, the external users receive an
email with a link to the shared report or dashboard. The recipient must
sign into Power BI to view the shared content.

After the shared-to user signs into the Power BI service, they see the
shared report or dashboard in its own browser window, not in the usual
Power BI portal.

People outside the agency can't edit content in the shared report or
dashboard. They can interact with the charts and change filters or
slicers, but changes are not saved.

Only direct recipients see the shared report or dashboard. For example,
if a sharing invite is sent to powerbiuser1@contoso.com, only
powerbiuser1 sees the dashboard. No other user can see the dashboard,
even if powerbiuser1 forwards them the link. Powerbiuser1 must use the
same email address to access it: if powerbiuser1 signs in with any other
email address, they will not have access to the dashboard.

People outside the tenant agency cannot see any data if role or
row-level security is implemented on on-premises Analysis Services
tabular models.

### Policies
#### MS.POWERBI.1.1v1
External sharing SHOULD be disabled unless the agency mission requires the capability.
- _Rationale:_ TODO
- _Last modified:_ June 2023

#### MS.POWERBI.1.2v1
If external sharing is deemed appropriate, the agency SHOULD limit the sharing ability to a security group.
- _Rationale:_ TODO
- _Last modified:_ June 2023

### Resources

- [Power BI Tenant settings \| Microsoft
  Docs](https://docs.microsoft.com/en-us/power-bi/guidance/admin-tenant-settings)

### License Requirements

- N/A

## 2. Publish to Web
>>>>>>> 97b62d4b

Power BI has a capability to publish reports and content to the web.
This capability creates a publicly accessible web URL that does not
require authentication or status as an AAD user to view it. While this
may be needed for a specific use case or collaboration scenario, it is a
best practice to keep this setting off by default to prevent unintended
and potentially sensitive data exposure.

If it is deemed necessary to make an exception and enable the feature,
admins should limit the ability to publish to the web to only specific
security groups, instead of allowing the entire agency to publish data
to the web.

<<<<<<< HEAD
### Policy

#### POWER.BI.1.1v1
The Publish to Web feature SHOULD be disabled unless the agency mission requires the capability.
=======
### Policies
#### MS.POWERBI.2.1v1
The Publish to Web feature SHOULD be disabled unless the agency mission requires the capability.
- _Rationale:_ TODO
- _Last modified:_ June 2023
>>>>>>> 97b62d4b

### Resources

- [Power BI Tenant settings \| Microsoft
  Docs](https://docs.microsoft.com/en-us/power-bi/guidance/admin-tenant-settings)

- [Power BI Security Baseline v2.0 \| Microsoft benchmarks GitHub
  repo](https://github.com/MicrosoftDocs/SecurityBenchmarks/blob/master/Azure%20Offer%20Security%20Baselines/2.0/power-bi-security-baseline-v2.0.xlsx)

### License Requirements

- N/A

<<<<<<< HEAD
### Implementation 

***Confirm Publish to web is disabled***

The **Publish to web** setting in the admin portal gives options for
users to create embed codes. It is recommended that agencies disallow
publishing to the web pending further justification reviews by
information security.

1.  Administrators can set **Publish to web** to **Disabled.**

2.  However, if **Publish to web** is set to **enabled**, admins
    can **Choose how embed codes work** to **Allow only existing embed
    codes**. In that case, users can create embed codes, but they must
    contact the tenant’s Power BI admin to allow them to do so.

## 2 Power BI Guest Access
=======

## 3. Power BI Guest Access
>>>>>>> 97b62d4b

A best practice is to disallow guest user access. Disallowing guest
access also aligns with zero trust principles. The agency with
potentially shareable Power BI resources and data in its tenant must
evaluate its unique sharing requirements and whether an exception should
be granted to allow external guests to access content in the agency’s
tenant.

Enabling this setting allows AAD Business-to-Business (AAD B2B) guest
users to access Power BI. If this setting is disabled, guest users
receive an error when trying to access Power BI. Disabling this setting
for the entire agency also prevents users from inviting guests to the
agency. Using the specific security groups option allows admins to
control which guest users can access Power BI.

The types of users are defined as follows (**Note**: these terms vary in
use across Microsoft documentation):

- **Internal users**: members of the agency’s M365 tenant.

- **External users**: members of a different M365 tenant.

- **Business to Business (B2B) guest users**: external users that are
  formally invited to view and/or edit Power BI workspace content and
  are added to the agency’s AAD as guest users. These users authenticate
  with their home organization/tenant and are granted access to Power BI
  content by virtue of being listed as guest users in the tenant’s AAD.

**Note**: Guest users are subject to restrictions to their experience
that are controlled by the AAD administrator. If the Power BI tenant’s
guest users will need to own and share Power BI content with others and
manage workspaces as Power BI workspace Admins, Microsoft recommends
changing the **Guest user permissions are limited** setting in AAD to
allow these users to use people pickers within the Power BI UX. Since
Power BI integrates natively with AAD, the AAD Baseline should be
consulted for additional guidance on managing guest users.

<<<<<<< HEAD
### Policy

#### POWER.BI.2.1v1
Guest user access to the Power BI tenant SHOULD be disabled unless the agency mission requires the capability.

=======
### Policies
#### MS.POWERBI.3.1v1
Guest user access to the Power BI tenant SHOULD be disabled unless the agency mission requires the capability.
- _Rationale:_ TODO
- _Last modified:_ June 2023

>>>>>>> 97b62d4b
### Resources

- [Power BI Tenant settings \| Microsoft
  Docs](https://docs.microsoft.com/en-us/power-bi/guidance/admin-tenant-settings)

- [Power BI Security Baseline v2.0 \| Microsoft benchmarks GitHub
  repo](https://github.com/MicrosoftDocs/SecurityBenchmarks/blob/master/Azure%20Offer%20Security%20Baselines/2.0/power-bi-security-baseline-v2.0.xlsx)

### License Requirements

- N/A

<<<<<<< HEAD
### Implementation

1.  In the **tenant admin portal**, go to **Export and Sharing
    Settings**.

2.  Disable the **Allow Azure Active Directory guest users to access
    Power BI** toggle.

## 3 External Invitations
=======

## 4. External Invitations
>>>>>>> 97b62d4b

This setting controls whether Power BI allows inviting external users to
the agency’s organization through Power BI’s sharing workflows and
experiences. After an external user accepts the invite, they become an
AAD B2B guest user in the organization. They will then appear in user
pickers throughout the Power BI user experience.

If this setting is disabled:

- Existing guest users in the tenant organization continue to have
  access to any items they already had access to and continue to be
  listed in user picker experiences.

- An external user who is not already a guest user in the agency cannot
  be added to the agency through Power BI.

For maintaining least privilege, a best practice is to disable this
setting unless dictated by the mission need.

**Note**: To invite external users to the tenant, a user also needs the
AAD Guest Inviter role. The setting in this baseline statement only
controls the ability to invite guest users through Power BI. See the
*AAD Minimum Viable Secure Configuration Baseline* for more information
on roles.

<<<<<<< HEAD
### Policy

#### POWER.BI.3.1v1
The **Invite external users to your organization** feature SHOULD be disabled unless agency mission requires the capability.

=======
### Policies
#### MS.POWERBI.4.1v1
The **Invite external users to your organization** feature SHOULD be disabled unless agency mission requires the capability.
- _Rationale:_ TODO
- _Last modified:_ June 2023

>>>>>>> 97b62d4b
### Resources

- [Power BI Tenant settings \| Microsoft
  Docs](https://docs.microsoft.com/en-us/power-bi/guidance/admin-tenant-settings)

- [Distribute Power BI content to external guest users with AAD B2B \|
  Microsoft
  Docs](https://docs.microsoft.com/en-us/power-bi/enterprise/service-admin-azure-ad-b2b)

- [Power BI Security Baseline v2.0 \| Microsoft benchmarks GitHub
  repo](https://github.com/MicrosoftDocs/SecurityBenchmarks/blob/master/Azure%20Offer%20Security%20Baselines/2.0/power-bi-security-baseline-v2.0.xlsx)

### License Requirements

- N/A

<<<<<<< HEAD
### Implementation

1.  In the tenant admin portal, go to **Export and Sharing Settings**.

2.  Disable the **Invite external users to your organization** toggle.

## 4 Service Principals
=======

## 5. The External Editing 

It is possible to give external guest users the ability to edit and
manage Power BI content; however, this could have considerable data
security implications.

Microsoft notes that Power BI comes with this setting disabled.

If there is a mission need to allow external users to edit and manage
Power BI content, the recommended best practice is to assign these
entities to a security group.

### Policies
#### MS.POWERBI.5.1v1
The external editing capability SHOULD be disabled unless agency mission requires the capability.
- _Rationale:_ TODO
- _Last modified:_ June 2023

### Resources

- [Power BI Tenant settings \| Microsoft
  Docs](https://docs.microsoft.com/en-us/power-bi/guidance/admin-tenant-settings)

- [Azure AD B2B Guest users can now edit and manage content in Power BI
  to collaborate better across organizations \| Microsoft
  Docs](https://powerbi.microsoft.com/en-us/blog/azure-ad-b2b-guest-users-can-now-edit-and-manage-content-in-power-bi-to-collaborate-better-across-organizations/)

- [Power BI Security Baseline v2.0 \| Microsoft benchmarks GitHub
  repo](https://github.com/MicrosoftDocs/SecurityBenchmarks/blob/master/Azure%20Offer%20Security%20Baselines/2.0/power-bi-security-baseline-v2.0.xlsx)

### License Requirements

If this setting is enabled, an AAD B2B guest user must have a Power BI
Pro license in a workspace other than the “My workspace” area to edit
and manage content within the inviting organization’s Power BI tenant.


## 6. Service Principals
>>>>>>> 97b62d4b

Power BI supports the use of service principals to manage application
identities. Service principals can use application programming
interfaces (APIs) to access tenant-level features, which are controlled
by Power BI service admins and enabled for the entire agency or for
agency security groups. Access of service principals can be controlled
by creating dedicated security groups for them and using these groups in
any Power BI tenant level-settings. If service principals are employed
for Power BI, it is recommended that service principal credentials used
for encrypting or accessing Power BI be stored in a Key Vault, with
properly assigned access policies and regularly reviewed access
permissions.

**Several high-level use cases for service principals:**

- Power BI interactions with data sources. There will be some cases
  where a service principal is not possible from Power BI to a data
  source (e.g., Azure Table Storage).

- A user’s service principal for accessing the Power BI Service (e.g.,
  app.powerbi.com, app.powerbigov.us).

- Power BI Embedded and other users of the Power BI REST APIs to
  interact with PBI content.

**Best Practices for Service Principals:**

- Evaluate whether certificates or secrets are a more secure option for
  the implementation. Note that Microsoft recommends certificates over
  secrets.

- Use the principle of least privilege in implementing service
  principals; only provide the ability to create app registrations to
  entities that require it.

- Instead of enabling service principals for the entire agency,
  implement for a dedicated security group.

<<<<<<< HEAD
### Policy

#### POWER.BI.4.1v1
Service Principals SHOULD be allowed for Power BI where applicable.

#### POWER.BI.4.2v1
Service Principal credentials used for encrypting or accessing Power BI SHALL NOT be stored in scripts or config files and SHALL be stored in a secure vault such as Azure Key Vault.
=======
### Policies
#### MS.POWERBI.6.1v1
Service Principals SHOULD be allowed for Power BI where applicable.
- _Rationale:_ TODO
- _Last modified:_ June 2023

#### MS.POWERBI.6.2v1
Service Principal credentials used for encrypting or accessing Power BI SHALL NOT be stored in scripts or config files and SHALL be stored
  in a secure vault such as Azure Key Vault.
- _Rationale:_ TODO
- _Last modified:_ June 2023
>>>>>>> 97b62d4b

### Resources

- [Automate Premium workspace and dataset tasks with service principal
  \| Microsoft
  Docs](https://docs.microsoft.com/en-us/power-bi/admin/service-premium-service-principal)

- [Embed Power BI content with service principal and an application
  secret \| Microsoft
  Docs](https://docs.microsoft.com/en-us/power-bi/developer/embedded/embed-service-principal)

- [Embed Power BI content with service principal and a certificate \|
  Microsoft
  Docs](https://docs.microsoft.com/en-us/power-bi/developer/embedded/embed-service-principal-certificate)

- [Enable service principal authentication for read-only admin APIs \|
  Microsoft
  Docs](https://docs.microsoft.com/en-us/power-bi/admin/read-only-apis-service-principal-authentication)

- [Microsoft Power BI Embedded Developer Code Samples \| Microsoft
  GitHub](https://github.com/microsoft/PowerBI-Developer-Samples/blob/master/Python/Encrypt%20credentials/README.md)

- [Microsoft Power BI Security Baseline, Baseline Statement IM-2 \|
  Microsoft
  Docs](https://docs.microsoft.com/en-us/security/benchmark/azure/baselines/power-bi-security-baseline)

### License Requirements

- N/A

<<<<<<< HEAD
### Implementation

Standardize on a single authoritative identity and access management
source (note that AAD integrates natively for Power BI).

1.  In the **tenant settings**

2.  Confirm that service principals are enabled in the **Allow service principals to use Power BI APIs** option.

3.  Confirm that the service principal is restricted to a security group
related to Power BI, rather than open to the entire agency. (Note:
Service principals have access to any tenant settings for which
they are enabled. Depending on the agency’s admin settings, this
includes specific security groups or the entire agency.)

To restrict service principal access to specific tenant settings, it is
recommended to allow access only to specific security groups.
Alternatively, one can create a dedicated security group for service
principals and exclude it from the desired tenant settings.

## 5 ResourceKey Authentication
=======
## 7. ResourceKey Authentication  
>>>>>>> 97b62d4b

This setting pertains to the security and development of Power BI
embedded content. The Power BI tenant states that “for extra security,
block using resource key-based authentication.” This baseline statement
recommends, but does not mandate, setting ResourceKey-based
authentication to the blocked state.

For streaming datasets created using the Power BI service user
interface, the dataset owner receives a URL that includes a resource
key. This key authorizes the requestor to push data into the dataset
without using an AAD OAuth bearer token, so please keep in mind the
implications of having a secret key in the URL when working with this
type of dataset and method.

This setting applies to streaming and PUSH datasets. If Resource
Key-based authentication is blocked, users will not be allowed send data
to streaming and PUSH datasets using the API with a resource key.
However, if developers have an approved need to leverage this feature,
an exception to the policy can be investigated.

<<<<<<< HEAD
### Policy

#### POWER.BI.5.1v1
ResourceKey Authentication SHOULD be blocked unless a specific use case (e.g., streaming and/or PUSH datasets) merits its use.
=======
### Policies
#### MS.POWERBI.7.1v1
RourceKey Authentication SHOULD be blocked unless a specific use case (e.g., streaming and/or PUSH datasets) merits its use.
- _Rationale:_ TODO
- _Last modified:_ June 2023
>>>>>>> 97b62d4b

### Resources

- [Power BI Tenant settings \| Microsoft
  Docs](https://docs.microsoft.com/en-us/power-bi/guidance/admin-tenant-settings)

- [Real-time streaming in Power BI \| Microsoft
  Docs](https://docs.microsoft.com/en-us/power-bi/connect-data/service-real-time-streaming)

### License Requirements

- N/A

<<<<<<< HEAD
### Implementation

1.  Under **Developer Settings** in the Power BI tenant admin portal,
    toggle **Block ResourceKey Authentication** to an enabled state.

## 6 Python and R Visual Sharing
=======
## 8. Python and R Visual Sharing
>>>>>>> 97b62d4b

Power BI can interact with Python and R scripts to integrate
visualizations from these languages. Python visuals are created from
Python scripts, which could contain code with security or privacy risks.
When attempting to view or interact with a Python visual for the first
time, a user is presented with a security warning message. Python and R
visuals should only be enabled if the author and source are trusted, or
after a code review of the Python/R script(s) in question is conducted
and deems the scripts free of security risks.

<<<<<<< HEAD
### Policy

#### POWER.BI.6.1v1
R and Python interactions SHOULD be disabled.

#### POWER.BI.6.2v1
R and Python scripts MAY be allowed through organizational review.
=======
### Policies
#### MS.POWERBI.8.1v1
R and Python interactions SHOULD be disabled.
- _Rationale:_ TODO
- _Last modified:_ June 2023
>>>>>>> 97b62d4b

### Resources

- [Power BI Visuals and Python \| Microsoft
  Docs](https://docs.microsoft.com/en-us/power-bi/connect-data/desktop-python-visuals)

### License Requirements

- N/A

<<<<<<< HEAD
### Implementation

1.  In the **Power BI tenant**, go to **R and Python Visuals Settings**.

2.  Toggle off the **Interact with and share R and Python visuals**
    option.

## 7 Data Stewards and Power BI Admins
=======

## 9. Sensitive Data
>>>>>>> 97b62d4b

There are multiple ways to secure sensitive information, such as warning
users, encryption, or blocking attempts to share. Use Microsoft
Information Protection sensitivity labels on Power BI reports,
dashboards, datasets, and dataflows to guard sensitive content against
unauthorized data access and leakage. This can also guard against
unwanted aggregation and commingling.

**Note**: At this baseline’s time of writing, data loss prevention (DLP)
profiles are in preview status for Power BI. Once released for general
availability and government, DLP profiles represent another available
tool for securing power Power BI datasets. Refer to the *Defender for
Office 365 Minimum Viable Secure Configuration Baseline* for more on
DLP.

<<<<<<< HEAD
### Policy

#### POWER.BI.7.1v1
Sensitivity labels SHOULD be enabled for Power BI and employed for sensitive data per enterprise data protection policies.
=======
### Policies
#### MS.POWERBI.9.1v1
Sensitivity labels SHOULD be enabled for Power BI and employed for sensitive data per enterprise data protection policies.
- _Rationale:_ TODO
- _Last modified:_ June 2023
>>>>>>> 97b62d4b

### Resources

- [Enable sensitivity labels in Power BI \| Microsoft
  Docs](https://docs.microsoft.com/en-us/power-bi/admin/service-security-enable-data-sensitivity-labels)

- [Data loss prevention policies for Power BI
  (preview)](https://docs.microsoft.com/en-us/power-bi/enterprise/service-security-dlp-policies-for-power-bi)

- [Data Protection in Power
  BI](https://docs.microsoft.com/en-us/power-bi/enterprise/service-security-data-protection-overview)

- [Power BI Security Baseline v2.0 \| Microsoft benchmarks GitHub
  repo](https://github.com/MicrosoftDocs/SecurityBenchmarks/blob/master/Azure%20Offer%20Security%20Baselines/2.0/power-bi-security-baseline-v2.0.xlsx)

### License Requirements

- An Azure Information Protection Premium P1 or Premium P2 license is
  required to apply or view Microsoft Information Protection sensitivity
  labels in Power BI. Azure Information Protection can be purchased
  either standalone or through one of the Microsoft licensing suites.
  See [Azure Information Protection
  pricing](https://azure.microsoft.com/services/information-protection/) for
  detail.

- Azure Information Protection sensitivity labels need to be migrated to
  the Microsoft Information Protection Unified Labeling platform to be
  used in Power BI.

- To be able to apply labels to Power BI content and files, a user must
  have a Power BI Pro or Premium Per User (PPU) license in addition to
  one of the previously mentioned Azure Information Protection licenses.

- Before enabling sensitivity labels on the agency’s tenant, make sure
  that sensitivity labels have been defined and published for relevant
  users and groups. See [Create and configure sensitivity labels and
  their
  policies](https://docs.microsoft.com/en-us/microsoft-365/compliance/create-sensitivity-labels)
  for detail.

<<<<<<< HEAD
### Implementation 

**Enable Sensitivity Labels in Power BI:**

Sensitivity labels must be enabled on the tenant before they can be used
in both the Power BI service and in Desktop. This section describes how
to enable them in the tenant settings.

To enable sensitivity labels on the tenant:

1.  Navigate to the **Power BI Admin portal**-\>**Tenant
    settings** pane-\> **Information protection** section.

2.  In the **Information Protection** section, perform the following
    steps:

3.  Open **Allow users to apply sensitivity labels for Power BI
    content**.

4.  Enable the toggle.

5.  Define who can apply and change sensitivity labels in Power BI
    assets. By default, everyone in the agency will be able to apply
    sensitivity labels; however, one can choose to enable setting
    sensitivity labels only for specific users or security groups. With
    either the entire agency or specific security groups selected, one
    can exclude specific subsets of users or security groups.

6.  When sensitivity labels are enabled for the entire agency,
    exceptions are typically security groups.

7.  When sensitivity labels are enabled only for specific users or
    security groups, exceptions are typically specific users.
       
This approach makes it possible to prevent certain users from applying
sensitivity labels in Power BI, even if they belong to a group that
has permissions to do so.

8.  Click **Apply**.

## 8 Audit Logs
=======
## 10. Audit Logs
>>>>>>> 97b62d4b

The Power BI tenant has a setting for audit log generation to monitor
internal activity and compliance. Users within the agency can use
auditing to monitor actions taken in Power BI by other users in the
agency. Power BI audit logs are always available for tenants that have
enabled recording user and admin activity in the Office 365 Admin
Portal, in which case this setting appears enabled but greyed out in the
tenant settings.

<<<<<<< HEAD
### Policy

#### POWER.BI.8.1v1
Power BI audit log generation SHALL be enabled in the Power BI tenant.
=======
### Policies
#### MS.POWERBI.10.1v1
Power BI audit log generation SHALL be enabled in the Power BI tenant.
- _Rationale:_ TODO
- _Last modified:_ June 2023
>>>>>>> 97b62d4b

### Resources

- [Power BI Tenant settings \| Microsoft
  Docs](https://docs.microsoft.com/en-us/power-bi/guidance/admin-tenant-settings)

- [National Cybersecurity Protection System-Cloud Interface Reference
  Architecture Volume
  1](https://www.cisa.gov/sites/default/files/publications/NCPS%20Cloud%20Interface%20RA%20Volume%20One%20%282021-05-14%29.pdf)

- [National Cybersecurity Protection System - Cloud Interface Reference
  Architecture Volume
  2](https://www.cisa.gov/sites/default/files/publications/NCPS%20Cloud%20Interface%20RA%20Volume%20Two%202021-06-11%20%28508%20COMPLIANT%29.pdf)

- [Power BI Security Baseline v2.0 \| Microsoft benchmarks GitHub
  repo](https://github.com/MicrosoftDocs/SecurityBenchmarks/blob/master/Azure%20Offer%20Security%20Baselines/2.0/power-bi-security-baseline-v2.0.xlsx)

### License Requirements

- N/A

<<<<<<< HEAD
### Implementation 

1.  In the **Power BI tenant**, go to **Audit and Usage Settings.**

2.  Enable **Create audit logs for internal activity auditing and
    compliance**. This setting may already be enabled and greyed out if
    audit recording has been turned on in the M365 admin portal.

=======
>>>>>>> 97b62d4b

# Acknowledgements

In addition to acknowledging the important contributions of a diverse
team of Cybersecurity and Infrastructure Security Agency (CISA) experts,
CISA thanks the following federal agencies and private sector
organizations that provided input during the development of the Secure
Business Cloud Application’s security configuration baselines in
response to Section 3 of [Executive Order (EO) 14028, *Improving the
Nation’s
Cybersecurity*](https://www.federalregister.gov/documents/2021/05/17/2021-10460/improving-the-nations-cybersecurity):

- Consumer Financial Protection Bureau (CFPB)

- Department of the Interior (DOI)

- National Aeronautics and Space Administration (NASA)

- Sandia National Laboratories (Sandia)

- U.S. Census Bureau (USCB)

- U.S. Geological Survey (USGS)

- U.S. Office of Personnel Management (OPM)

- U.S. Small Business Administration (SBA)

The cross-agency collaboration and partnerships developed during this
initiative serve as an example for solving complex problems faced by the
federal government.

**Cybersecurity Innovation Tiger Team (CITT) Leadership**

Beau Houser (USCB), Sanjay Gupta (SBA), Michael Witt (NASA), James
Saunders (OPM), Han Lin (Sandia), Andrew Havely (DOI).

**CITT Authors**

Trafenia Salzman (SBA), Benjamin McChesney (OPM), Robert Collier (USCB),
Matthew Snitchler (Sandia), Darryl Purdy (USCB), Brandon Frankens
(NASA), Brandon Goss (NASA), Nicole Bogeajis (DOI/USGS), Kevin Kelly
(DOI), Adnan Ehsan (CFPB), Michael Griffin (CFPB), Vincent Urias
(Sandia), Angela Calabaza (Sandia).

**CITT Contributors**

Dr. Mukesh Rohatgi (MITRE), Lee Szilagyi (MITRE), Nanda Katikaneni
(MITRE), Ted Kolovos (MITRE), Thomas Comeau (MITRE), Karen Caraway
(MITRE), Jackie Whieldon (MITRE), Jeanne Firey (MITRE), Kenneth Myers
(General Services Administration).

# Implementation Considerations

## Information Protection Considerations

Several best practices and approaches are available to protect sensitive
data in Power BI.

- Leverage sensitivity labels via Microsoft Information Protection.

- Power BI allows service users to bring their own key to protect data
  at rest.

- Customers have the option to keep data sources on-premises and
  leverage Direct Query or Live Connect with an on-premises data gateway
  to minimize data exposure to the cloud service.

- Implement Row Level Security in Power BI datasets.

**Implementation Steps:**

**Apply sensitivity labels from data sources to their data in Power BI**

When this setting is enabled, Power BI datasets that connect to
sensitivity-labeled data in supported data sources can inherit those
labels, so the data remains classified and secure when brought into
Power BI. For details about sensitivity label inheritance from data
sources, see Sensitivity label inheritance from data sources (preview).

***To enable sensitivity label inheritance from data sources:***

1.  Navigate to the Power BI tenant settings.

2. Select **Information protection** -\> **Apply sensitivity labels
    from data sources to their data in Power BI (preview).**

3. Enable **Restrict content with protected labels from being shared
    via link with everyone in your agency**.

When this setting is enabled, users can't generate a sharing link for
people in the agency for content with protection settings in the
sensitivity label.

Sensitivity labels with protection settings include encryption or
content markings. For example, the agency may have a "Highly
Confidential" label that includes encryption and applies a "Highly
Confidential" watermark to content with this label. Therefore, when this
tenant setting is enabled and a report has a sensitivity label with
protection settings, then users can't create sharing links for people in
the agency.

**Information Protection Prerequisites Specific to Power BI**

- An Azure Information Protection Premium P1 or Premium P2 license is
  required to apply or view Microsoft Information Protection sensitivity
  labels in Power BI. Azure Information Protection can be purchased
  either standalone or through one of the Microsoft licensing suites.
  See [Azure Information Protection
  pricing](https://azure.microsoft.com/services/information-protection/) for
  detail.

- Azure Information Protection sensitivity labels need to be migrated to
  the Microsoft Information Protection Unified Labeling platform in
  order for them to be used in Power BI.

- To be able to apply labels to Power BI content and files, a user must
  have a Power BI Pro or Premium Per User (PPU) license in addition to
  one of the previously mentioned Azure Information Protection licenses.

- Before enabling sensitivity labels on the agency’s tenant, make sure
  that sensitivity labels have been defined and published for relevant
  users and groups. See [Create and configure sensitivity labels and
  their
  policies](https://docs.microsoft.com/en-us/microsoft-365/compliance/create-sensitivity-labels)
  for detail.

**High-Level Steps to Use Bring Your Own Key (BYOK) Feature in Power
BI**

First, confirm having the latest Power BI Management cmdlet. Install the
latest version by running Install-Module -Name MicrosoftPowerBIMgmt.
More information about the Power BI cmdlet and its parameters is
available in [Power BI PowerShell cmdlet
module](https://docs.microsoft.com/en-us/powershell/power-bi/overview?view=powerbi-ps).

Follow steps in Bring Your Own (encryption) Keys for Power BI \|
Microsoft Docs.

**Row Level Security Implementation**

Row Level Security (RLS) involves several configuration steps, which
should be completed in the following order.

1.  Create a report in Microsoft Power BI Desktop.

2.  Import the data.

3.  Confirm the data model between both tables.

4.  Create the report visuals.

5. Create RLS roles in Power BI Desktop by using DAX.

6. Test the roles in Power BI Desktop.

7. Deploy the report to Microsoft Power BI service.

8. Add members to the role in Power BI service.

9. Test the roles in Power BI service.

- Reference Microsoft Power BI documentation for additional detail on
  [Row Level Security
  configuration](https://docs.microsoft.com/en-us/power-bi/enterprise/service-admin-rls).

**Related Resources**

- [Sensitivity labels in Power BI \| Microsoft
  Docs](https://docs.microsoft.com/en-us/power-bi/admin/service-security-sensitivity-label-overview)

- [Bring your own encryption keys for Power BI \| Microsoft
  Docs](https://docs.microsoft.com/en-us/power-bi/admin/service-encryption-byok)

- [What is an on-premises data gateway? \| Microsoft
  Docs](https://docs.microsoft.com/en-us/data-integration/gateway/service-gateway-onprem)

- [Row-level security (RLS) with Power BI \| Microsoft
  Docs](https://docs.microsoft.com/en-us/power-bi/admin/service-admin-rls)

- [Power BI PowerShell cmdlets and modules references \| Microsoft
  Docs](https://docs.microsoft.com/en-us/powershell/power-bi/overview?view=powerbi-ps)

## Source Code and Credential Security Considerations

Exposure of secrets via collaboration spaces is a security concern when
using Power BI.

For Power BI embedded applications, it is recommended to implement a
source code scanning solution to identify credentials within the code of
any app housing embedded Power BI report(s). A source code scanner can
also encourage moving discovered credentials to more secure locations,
such as Azure Key Vault.

Store encryption keys or service principal credentials used for
encrypting or accessing Power BI in a Key Vault, assign proper access
policies to the vault and regularly review access permissions.

For regulatory or other compliance reasons, some agencies may need to
bring their own keys (BYOK), which is supported by Power BI. By default,
Power BI uses Microsoft-managed keys to encrypt the data. In Power BI
Premium, users can use their own keys for data at-rest that is imported
into a dataset (see [Data source and storage
considerations](https://docs.microsoft.com/en-us/power-bi/enterprise/service-encryption-byok#data-source-and-storage-considerations)
for more information).

- For Power BI embedded applications, a best practice is to implement a
  source code scanning solution to identify credentials within the code
  of the app housing the embedded Power BI report(s).

- If required under specific regulations, agencies need a strategy for
  maintaining control and governance of their keys. The bring your own
  key (BYOK) functionality is one option.

**Prerequisites**

- Implementers must do their own due diligence in selecting a source
  code scanner that integrates with their specific environment.
  Microsoft documentation [provides a
  link](https://owasp.org/www-community/Source_Code_Analysis_Tools) to
  third-party scanners at the Open Web Application Security Project
  (OWASP). This baseline does not endorse or advise on the selection or
  use of any specific third-party tool.

- If BYOK is deemed to be a requirement:

- Power BI Premium is required for BYOK.

- To use BYOK, the Power BI tenant admin must upload data to the Power
  BI service from a Power BI Desktop (PBIX) file.

- RSA keys must be 4096-bit.

- Enable BYOK in the tenant.

**BYOK Implementation High-Level Steps**

Enable BYOK at the tenant level via PowerShell by first introducing the
encryption keys created and stored in Azure Key Vault to the Power BI
tenant.

Then assign these encryption keys per Premium capacity for encrypting
content in the capacity.

To enable bringing the agency’s key for Power BI, the high-level
configuration steps are as follows:

1.  Add the Power BI service as a service principal for the key vault,
    with wrap and unwrap permissions.

2. Create an RSA key with a 4096-bit length (or use an existing key of
    this type), with wrap and unwrap permissions.

3. To turn on BYOK, Power BI Tenant administrators must use a set of
    Power BI [Admin PowerShell
    Cmdlets](https://docs.microsoft.com/en-us/powershell/module/microsoftpowerbimgmt.admin/?view=powerbi-ps)
    added to the Power BI Admin Cmdlets.

    Follow [detailed
    steps](https://docs.microsoft.com/en-us/power-bi/enterprise/service-encryption-byok)
    from Microsoft.

**Related Resources:**

- [Bring your own encryption keys for Power BI \| Microsoft
  Docs](https://docs.microsoft.com/en-us/power-bi/enterprise/service-encryption-byok)

- [Microsoft Source Code Analysis Developer Frequently Asked
  Questions](https://docs.microsoft.com/en-us/azure/security/develop/security-code-analysis-faq)

- For GitHub, the agency can use the native secret scanning feature to
  identify credentials or other form of secrets within code at [About
  secret scanning \| GitHub
  docs](https://docs.github.com/github/administering-a-repository/about-secret-scanning)

- [Announcing General Availability of Bring Your Own Key (BYOK) for
  Power BI
  Premium](https://powerbi.microsoft.com/en-us/blog/announcing-general-availability-of-bring-your-own-key-byok-for-power-bi-premium/)

## File Export and Visual Artifact Considerations

Exporting data from Power BI to image files and comma-separated value
(.csv) file format has data security implications. For example, if
row-level security (RLS) features are in use in Power BI, an export to
image or .csv could allow a user to inadvertently decouple that setting
and expose data to a party who does not have permissions or a need to
know that previously secured data. A similar scenario applies for
information protection sensitivity labels.

A message regarding this condition is provided in the Power BI tenant
settings for the particular types of exports.

In contrast to this, Power BI applies these protection settings (RLS,
sensitivity labels) when the report data leaves Power BI via a supported
export method, such as export to Excel, PowerPoint, or PDF, download to
.pbix, and Save (Desktop). In this case, only authorized users will be
able to open protected files.

**Copy and Paste Visuals:**

Power BI can allow users to copy and paste visuals from Power BI reports
as static images into external applications. This could represent a data
security risk in some contexts. The agency must evaluate whether this
represents risk for its data artifacts and whether to turn this off in
the Export and Sharing Settings.

**Related Resources:**

- [Sensitivity labels in Power BI \| Microsoft
  Docs](https://docs.microsoft.com/en-us/power-bi/enterprise/service-security-sensitivity-label-overview)

- [Say No to Export Data, Yes to Analyze in
  Excel](https://radacad.com/say-no-to-export-data-yes-to-analyze-in-excel-power-bi-and-excel-can-talk)

- [Power BI Governance – Why you should consider disabling Export to
  Excel](https://data-marc.com/2020/04/13/power-bi-governance-why-you-should-consider-to-disable-export-to-excel/)

**Implementation settings:**

1.  In the **Power BI tenant** settings, under **Export and sharing
    settings**, admins can opt to toggle off both **Export reports as
    image files** and **Export to .csv**.

2. In the **Power BI tenant** settings, under **Export and sharing
    settings**, admins can opt to toggle off **Copy and paste visuals**.

####### Establishing Private Network Access Connections Using Azure Private Link

When connecting to Azure services intended to supply Power BI datasets,
agencies should consider connecting their Power BI tenant to an Azure
Private Link endpoint and disable public internet access.

In this configuration, Azure Private Link and Azure Networking private
endpoints are used to send data traffic privately using Microsoft's
backbone network infrastructure. The data travels the Microsoft private
network backbone instead of going across the Internet.

Using private endpoints with Power BI ensures that traffic will flow
over the Azure backbone to a private endpoint for Azure cloud-based
resources.

Within this configuration, there is also the capability to disable
public access to Power BI datasets.

**High-Level Implementation Steps**

Note: It is imperative that the VNET and VM are configured before
disabling public internet access.

1.  Enable private endpoints for Power BI.

2. Create a Power BI resource in the Azure portal.

3. Create a virtual network.

4. Create a virtual machine (VM).

5. Create a private endpoint.

6. Connect to a VM using Remote Desktop (RDP).

7. Access Power BI privately from the virtual machine.

8. Disable public access for Power BI.

**Related Resources:**

- [Private endpoints for accessing Power BI \| Microsoft
  Docs](https://docs.microsoft.com/en-us/power-bi/enterprise/service-security-private-links)

- [Microsoft Power BI Security Baseline, Baseline Statement NS-3 \|
  Microsoft
  Docs](https://docs.microsoft.com/en-us/security/benchmark/azure/baselines/power-bi-security-baseline)<|MERGE_RESOLUTION|>--- conflicted
+++ resolved
@@ -20,11 +20,6 @@
 Security](https://docs.microsoft.com/en-us/power-bi/enterprise/service-admin-power-bi-security)
 documentation page.)
 
-<<<<<<< HEAD
-=======
-## Scope
-
->>>>>>> 97b62d4b
 This baseline focuses on the Power BI SaaS service that comes integrated
 with Microsoft 365, noting that there is also a desktop version of Power
 BI that can be installed locally. Users who are developing business
@@ -35,25 +30,6 @@
 and considerations should be developed by security and end user
 operations staff.
 
-<<<<<<< HEAD
-=======
-## Resources
-
-**<u>License Compliance and Copyright</u>**
-
-Portions of this document are adapted from documents in Microsoft’s
-[Microsoft
-365](https://github.com/MicrosoftDocs/microsoft-365-docs/blob/public/LICENSE)
-and
-[Azure](https://github.com/MicrosoftDocs/azure-docs/blob/main/LICENSE)
-GitHub repositories. The respective documents are subject to copyright
-and are adapted under the terms of the Creative Commons Attribution 4.0
-International license. Source documents are linked throughout this
-document. The United States Government has adapted selections of these
-documents to develop innovative and scalable configuration standards to
-strengthen the security of widely used cloud-based software services.
-
->>>>>>> 97b62d4b
 ## Assumptions
 
 Agencies using Power BI have a data classification scheme in place for
@@ -72,7 +48,6 @@
   license level. Therefore, only licenses not included in E3/G3 are
   listed. Additionally, M365 G5 is required for Power BI Pro. Power BI Premium is available as an add-on to G5 and provides
   dedicated capacity-based BI, self-service data prep for big data, and
-<<<<<<< HEAD
   simplification of data management and access at enterprise scale. An Azure Information Protection Premium P1 or Premium P2 license is required to apply or view Microsoft Information Protection sensitivity labels in Power BI.
 
 ## Resources
@@ -94,65 +69,6 @@
 # Baseline
 
 ## 1 Publish to Web
-=======
-  simplification of data management and access at enterprise scale.
-  
-  
-# Baseline
-
-## 1. External Sharing
-
-External sharing can represent a potential security risk, therefore,
-disabling it is a best practice unless specific, approved use cases make
-it a necessity. As with the other collaboration capabilities within the
-Power BI tenant, the agency must evaluate whether its use case requires
-allowing external sharing.
-
-When sharing with users outside an agency, the external users receive an
-email with a link to the shared report or dashboard. The recipient must
-sign into Power BI to view the shared content.
-
-After the shared-to user signs into the Power BI service, they see the
-shared report or dashboard in its own browser window, not in the usual
-Power BI portal.
-
-People outside the agency can't edit content in the shared report or
-dashboard. They can interact with the charts and change filters or
-slicers, but changes are not saved.
-
-Only direct recipients see the shared report or dashboard. For example,
-if a sharing invite is sent to powerbiuser1@contoso.com, only
-powerbiuser1 sees the dashboard. No other user can see the dashboard,
-even if powerbiuser1 forwards them the link. Powerbiuser1 must use the
-same email address to access it: if powerbiuser1 signs in with any other
-email address, they will not have access to the dashboard.
-
-People outside the tenant agency cannot see any data if role or
-row-level security is implemented on on-premises Analysis Services
-tabular models.
-
-### Policies
-#### MS.POWERBI.1.1v1
-External sharing SHOULD be disabled unless the agency mission requires the capability.
-- _Rationale:_ TODO
-- _Last modified:_ June 2023
-
-#### MS.POWERBI.1.2v1
-If external sharing is deemed appropriate, the agency SHOULD limit the sharing ability to a security group.
-- _Rationale:_ TODO
-- _Last modified:_ June 2023
-
-### Resources
-
-- [Power BI Tenant settings \| Microsoft
-  Docs](https://docs.microsoft.com/en-us/power-bi/guidance/admin-tenant-settings)
-
-### License Requirements
-
-- N/A
-
-## 2. Publish to Web
->>>>>>> 97b62d4b
 
 Power BI has a capability to publish reports and content to the web.
 This capability creates a publicly accessible web URL that does not
@@ -166,18 +82,10 @@
 security groups, instead of allowing the entire agency to publish data
 to the web.
 
-<<<<<<< HEAD
 ### Policy
 
 #### POWER.BI.1.1v1
 The Publish to Web feature SHOULD be disabled unless the agency mission requires the capability.
-=======
-### Policies
-#### MS.POWERBI.2.1v1
-The Publish to Web feature SHOULD be disabled unless the agency mission requires the capability.
-- _Rationale:_ TODO
-- _Last modified:_ June 2023
->>>>>>> 97b62d4b
 
 ### Resources
 
@@ -191,7 +99,7 @@
 
 - N/A
 
-<<<<<<< HEAD
+
 ### Implementation 
 
 ***Confirm Publish to web is disabled***
@@ -209,10 +117,6 @@
     contact the tenant’s Power BI admin to allow them to do so.
 
 ## 2 Power BI Guest Access
-=======
-
-## 3. Power BI Guest Access
->>>>>>> 97b62d4b
 
 A best practice is to disallow guest user access. Disallowing guest
 access also aligns with zero trust principles. The agency with
@@ -250,20 +154,11 @@
 Power BI integrates natively with AAD, the AAD Baseline should be
 consulted for additional guidance on managing guest users.
 
-<<<<<<< HEAD
 ### Policy
 
 #### POWER.BI.2.1v1
 Guest user access to the Power BI tenant SHOULD be disabled unless the agency mission requires the capability.
 
-=======
-### Policies
-#### MS.POWERBI.3.1v1
-Guest user access to the Power BI tenant SHOULD be disabled unless the agency mission requires the capability.
-- _Rationale:_ TODO
-- _Last modified:_ June 2023
-
->>>>>>> 97b62d4b
 ### Resources
 
 - [Power BI Tenant settings \| Microsoft
@@ -276,7 +171,6 @@
 
 - N/A
 
-<<<<<<< HEAD
 ### Implementation
 
 1.  In the **tenant admin portal**, go to **Export and Sharing
@@ -286,10 +180,6 @@
     Power BI** toggle.
 
 ## 3 External Invitations
-=======
-
-## 4. External Invitations
->>>>>>> 97b62d4b
 
 This setting controls whether Power BI allows inviting external users to
 the agency’s organization through Power BI’s sharing workflows and
@@ -315,20 +205,12 @@
 *AAD Minimum Viable Secure Configuration Baseline* for more information
 on roles.
 
-<<<<<<< HEAD
+
 ### Policy
 
 #### POWER.BI.3.1v1
 The **Invite external users to your organization** feature SHOULD be disabled unless agency mission requires the capability.
 
-=======
-### Policies
-#### MS.POWERBI.4.1v1
-The **Invite external users to your organization** feature SHOULD be disabled unless agency mission requires the capability.
-- _Rationale:_ TODO
-- _Last modified:_ June 2023
-
->>>>>>> 97b62d4b
 ### Resources
 
 - [Power BI Tenant settings \| Microsoft
@@ -345,7 +227,7 @@
 
 - N/A
 
-<<<<<<< HEAD
+
 ### Implementation
 
 1.  In the tenant admin portal, go to **Export and Sharing Settings**.
@@ -353,47 +235,6 @@
 2.  Disable the **Invite external users to your organization** toggle.
 
 ## 4 Service Principals
-=======
-
-## 5. The External Editing 
-
-It is possible to give external guest users the ability to edit and
-manage Power BI content; however, this could have considerable data
-security implications.
-
-Microsoft notes that Power BI comes with this setting disabled.
-
-If there is a mission need to allow external users to edit and manage
-Power BI content, the recommended best practice is to assign these
-entities to a security group.
-
-### Policies
-#### MS.POWERBI.5.1v1
-The external editing capability SHOULD be disabled unless agency mission requires the capability.
-- _Rationale:_ TODO
-- _Last modified:_ June 2023
-
-### Resources
-
-- [Power BI Tenant settings \| Microsoft
-  Docs](https://docs.microsoft.com/en-us/power-bi/guidance/admin-tenant-settings)
-
-- [Azure AD B2B Guest users can now edit and manage content in Power BI
-  to collaborate better across organizations \| Microsoft
-  Docs](https://powerbi.microsoft.com/en-us/blog/azure-ad-b2b-guest-users-can-now-edit-and-manage-content-in-power-bi-to-collaborate-better-across-organizations/)
-
-- [Power BI Security Baseline v2.0 \| Microsoft benchmarks GitHub
-  repo](https://github.com/MicrosoftDocs/SecurityBenchmarks/blob/master/Azure%20Offer%20Security%20Baselines/2.0/power-bi-security-baseline-v2.0.xlsx)
-
-### License Requirements
-
-If this setting is enabled, an AAD B2B guest user must have a Power BI
-Pro license in a workspace other than the “My workspace” area to edit
-and manage content within the inviting organization’s Power BI tenant.
-
-
-## 6. Service Principals
->>>>>>> 97b62d4b
 
 Power BI supports the use of service principals to manage application
 identities. Service principals can use application programming
@@ -432,7 +273,7 @@
 - Instead of enabling service principals for the entire agency,
   implement for a dedicated security group.
 
-<<<<<<< HEAD
+
 ### Policy
 
 #### POWER.BI.4.1v1
@@ -440,19 +281,6 @@
 
 #### POWER.BI.4.2v1
 Service Principal credentials used for encrypting or accessing Power BI SHALL NOT be stored in scripts or config files and SHALL be stored in a secure vault such as Azure Key Vault.
-=======
-### Policies
-#### MS.POWERBI.6.1v1
-Service Principals SHOULD be allowed for Power BI where applicable.
-- _Rationale:_ TODO
-- _Last modified:_ June 2023
-
-#### MS.POWERBI.6.2v1
-Service Principal credentials used for encrypting or accessing Power BI SHALL NOT be stored in scripts or config files and SHALL be stored
-  in a secure vault such as Azure Key Vault.
-- _Rationale:_ TODO
-- _Last modified:_ June 2023
->>>>>>> 97b62d4b
 
 ### Resources
 
@@ -483,7 +311,7 @@
 
 - N/A
 
-<<<<<<< HEAD
+
 ### Implementation
 
 Standardize on a single authoritative identity and access management
@@ -505,9 +333,7 @@
 principals and exclude it from the desired tenant settings.
 
 ## 5 ResourceKey Authentication
-=======
-## 7. ResourceKey Authentication  
->>>>>>> 97b62d4b
+
 
 This setting pertains to the security and development of Power BI
 embedded content. The Power BI tenant states that “for extra security,
@@ -528,18 +354,11 @@
 However, if developers have an approved need to leverage this feature,
 an exception to the policy can be investigated.
 
-<<<<<<< HEAD
+
 ### Policy
 
 #### POWER.BI.5.1v1
 ResourceKey Authentication SHOULD be blocked unless a specific use case (e.g., streaming and/or PUSH datasets) merits its use.
-=======
-### Policies
-#### MS.POWERBI.7.1v1
-RourceKey Authentication SHOULD be blocked unless a specific use case (e.g., streaming and/or PUSH datasets) merits its use.
-- _Rationale:_ TODO
-- _Last modified:_ June 2023
->>>>>>> 97b62d4b
 
 ### Resources
 
@@ -553,16 +372,13 @@
 
 - N/A
 
-<<<<<<< HEAD
+
 ### Implementation
 
 1.  Under **Developer Settings** in the Power BI tenant admin portal,
     toggle **Block ResourceKey Authentication** to an enabled state.
 
 ## 6 Python and R Visual Sharing
-=======
-## 8. Python and R Visual Sharing
->>>>>>> 97b62d4b
 
 Power BI can interact with Python and R scripts to integrate
 visualizations from these languages. Python visuals are created from
@@ -573,7 +389,7 @@
 after a code review of the Python/R script(s) in question is conducted
 and deems the scripts free of security risks.
 
-<<<<<<< HEAD
+
 ### Policy
 
 #### POWER.BI.6.1v1
@@ -581,13 +397,6 @@
 
 #### POWER.BI.6.2v1
 R and Python scripts MAY be allowed through organizational review.
-=======
-### Policies
-#### MS.POWERBI.8.1v1
-R and Python interactions SHOULD be disabled.
-- _Rationale:_ TODO
-- _Last modified:_ June 2023
->>>>>>> 97b62d4b
 
 ### Resources
 
@@ -598,7 +407,7 @@
 
 - N/A
 
-<<<<<<< HEAD
+
 ### Implementation
 
 1.  In the **Power BI tenant**, go to **R and Python Visuals Settings**.
@@ -607,10 +416,6 @@
     option.
 
 ## 7 Data Stewards and Power BI Admins
-=======
-
-## 9. Sensitive Data
->>>>>>> 97b62d4b
 
 There are multiple ways to secure sensitive information, such as warning
 users, encryption, or blocking attempts to share. Use Microsoft
@@ -626,18 +431,10 @@
 Office 365 Minimum Viable Secure Configuration Baseline* for more on
 DLP.
 
-<<<<<<< HEAD
 ### Policy
 
 #### POWER.BI.7.1v1
 Sensitivity labels SHOULD be enabled for Power BI and employed for sensitive data per enterprise data protection policies.
-=======
-### Policies
-#### MS.POWERBI.9.1v1
-Sensitivity labels SHOULD be enabled for Power BI and employed for sensitive data per enterprise data protection policies.
-- _Rationale:_ TODO
-- _Last modified:_ June 2023
->>>>>>> 97b62d4b
 
 ### Resources
 
@@ -678,7 +475,7 @@
   policies](https://docs.microsoft.com/en-us/microsoft-365/compliance/create-sensitivity-labels)
   for detail.
 
-<<<<<<< HEAD
+
 ### Implementation 
 
 **Enable Sensitivity Labels in Power BI:**
@@ -720,9 +517,6 @@
 8.  Click **Apply**.
 
 ## 8 Audit Logs
-=======
-## 10. Audit Logs
->>>>>>> 97b62d4b
 
 The Power BI tenant has a setting for audit log generation to monitor
 internal activity and compliance. Users within the agency can use
@@ -732,18 +526,11 @@
 Portal, in which case this setting appears enabled but greyed out in the
 tenant settings.
 
-<<<<<<< HEAD
+
 ### Policy
 
 #### POWER.BI.8.1v1
 Power BI audit log generation SHALL be enabled in the Power BI tenant.
-=======
-### Policies
-#### MS.POWERBI.10.1v1
-Power BI audit log generation SHALL be enabled in the Power BI tenant.
-- _Rationale:_ TODO
-- _Last modified:_ June 2023
->>>>>>> 97b62d4b
 
 ### Resources
 
@@ -765,7 +552,7 @@
 
 - N/A
 
-<<<<<<< HEAD
+
 ### Implementation 
 
 1.  In the **Power BI tenant**, go to **Audit and Usage Settings.**
@@ -774,8 +561,6 @@
     compliance**. This setting may already be enabled and greyed out if
     audit recording has been turned on in the M365 admin portal.
 
-=======
->>>>>>> 97b62d4b
 
 # Acknowledgements
 
