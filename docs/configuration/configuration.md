--- conflicted
+++ resolved
@@ -83,11 +83,7 @@
 ```powershell
 # Override authentication parameters on command line
 Invoke-SCuBA `
-<<<<<<< HEAD
-  -ConfigFilePath myconfig.yaml `
-=======
   -ConfigFilePath "<path>\full_config.yaml" `
->>>>>>> 319fef08
   -Organization example.onmicrosoft.com `
   -AppID abcdef0123456789abcde01234566789 `
   -CertificateThumbprint fedcba9876543210fedcba9876543210fedcba98
@@ -346,57 +342,6 @@
       - "trusted-partner.com"
       - "subsidiary.contoso.com"
 ```
-<<<<<<< HEAD
-
-## Advanced Parameters
-
-### KeepIndividualJSON
-
-The **KeepIndividualJSON** parameter preserves the legacy ScubaGear output format where individual JSON files (e.g., `TeamsReport.json`) are kept in the `IndividualReports` folder along with `ProviderSettingsExport.json` without combining the results into one consolidated JSON file named `ScubaResults.json`. This parameter is for backwards compatibility with older versions of ScubaGear.
-
-| Parameter   | Value  |
-|-------------|--------|
-| Optional    | Yes    |
-| Datatype    | Switch |
-| Default     | false  |
-| Config File | No     |
-
-```powershell
-# Outputs legacy ScubaGear individual JSON output
-Invoke-SCuBA -ProductNames teams -KeepIndividualJSON
-```
-
-> **Note**: When using `-KeepIndividualJSON`, the `OutJsonFileName` parameter does not work since no consolidated JSON file is created.
-
-### ExportProvider
-
-The **ExportProvider** parameter is used with `Invoke-SCuBACached` to control whether ScubaGear should export provider data from M365 services or skip authentication and use existing provider JSON files.
-
-| Parameter   | Value   |
-|-------------|---------|
-| Optional    | Yes     |
-| Datatype    | Boolean |
-| Default     | true    |
-| Config File | No      |
-
-When set to `$true` (default), `Invoke-SCuBACached` behaves like `Invoke-SCuBA`, connecting to M365 services and exporting provider data.
-
-When set to `$false`, ScubaGear skips authentication and looks for existing provider JSON files in the specified `OutPath`, then runs only the Rego verification and report creation.
-
-```powershell
-# Run assessment using existing provider JSON files (no authentication)
-Invoke-SCuBACached -ProductNames aad -ExportProvider $false -OutPath ".\MyReport"
-
-# Export provider data like normal Invoke-SCuBA (authentication required)
-Invoke-SCuBACached -ProductNames aad -ExportProvider $true -OutPath ".\MyReport"
-```
-
-This parameter is useful for:
-- Running assessments on cached/saved provider data without re-authenticating
-- Testing different Rego policy configurations against the same provider data
-- Offline analysis scenarios where connectivity to M365 services is not available
-=======
->>>>>>> 319fef08
 
 ## Anchors and Aliases
 
