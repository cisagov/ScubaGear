--- conflicted
+++ resolved
@@ -1,5 +1,8 @@
 package aad
 import future.keywords
+import data.report.utils.NotCheckedDetails
+import data.report.utils.Format
+import data.report.utils.ReportDetailsBoolean
 import data.report.utils.NotCheckedDetails
 import data.report.utils.Format
 import data.report.utils.ReportDetailsBoolean
@@ -444,13 +447,10 @@
     "urn:user:registersecurityinfo" in Cap.Conditions.Applications.IncludeUserActions
     count([Condition | Condition = Conditions[_]; Condition == true]) > 0
     Cap.State == "enabled"
-<<<<<<< HEAD
 
     # Only match policies with user and group exclusions if all exempted
     UserExclusionsFullyExempt(Cap, "MS.AAD.3.8v1") == true
     GroupExclusionsFullyExempt(Cap, "MS.AAD.3.8v1") == true
-=======
->>>>>>> 53e8d5ec
 }
 
 tests[{
