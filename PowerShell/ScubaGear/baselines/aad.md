**`TLP:CLEAR`**

# CISA M365 Secure Configuration Baseline for Microsoft Entra ID

Microsoft Entra ID is a cloud-based identity and access control service that provides security and functional capabilities. This Secure Configuration Baseline (SCB) provides specific policies to help secure Microsoft Entra ID.

The Secure Cloud Business Applications (SCuBA) project, run by the Cybersecurity and Infrastructure Security Agency (CISA), provides guidance and capabilities to secure federal civilian executive branch (FCEB) agencies’ cloud business application environments and protect federal information that is created, accessed, shared, and stored in those environments.

The CISA SCuBA SCBs for M365 help secure federal information assets stored within M365 cloud business application environments through consistent, effective, and manageable security configurations. CISA created baselines tailored to the federal government’s threats and risk tolerance with the knowledge that every organization has different threat models and risk tolerance. While use of these baselines will be mandatory for civilian Federal Government agencies, organizations outside of the Federal Government may also find these baselines to be useful references to help reduce risks.

For non-Federal users, the information in this document is being provided “as is” for INFORMATIONAL PURPOSES ONLY. CISA does not endorse any commercial product or service, including any subjects of analysis. Any reference to specific commercial entities or commercial products, processes, or services by service mark, trademark, manufacturer, or otherwise, does not constitute or imply endorsement, recommendation, or favoritism by CISA. Without limiting the generality of the foregoing, some controls and settings are not available in all products; CISA has no control over vendor changes to products offerings or features.  Accordingly, these SCuBA SCBs for M365 may not be applicable to the products available to you. This document does not address, ensure compliance with, or supersede any law, regulation, or other authority. Entities are responsible for complying with any recordkeeping, privacy, and other laws that may apply to the use of technology. This document is not intended to, and does not, create any right or benefit for anyone against the United States, its departments, agencies, or entities, its officers, employees, or agents, or any other person.

> This document is marked TLP:CLEAR. Recipients may share this information without restriction. Information is subject to standard copyright rules. For more information on the Traffic Light Protocol, see https://www.cisa.gov/tlp.

## License Compliance and Copyright
Portions of this document are adapted from documents in Microsoft’s [M365](https://github.com/MicrosoftDocs/microsoft-365-docs/blob/public/LICENSE) and [Azure](https://github.com/MicrosoftDocs/azure-docs/blob/main/LICENSE) GitHub repositories. The respective documents are subject to copyright and are adapted under the terms of the Creative Commons Attribution 4.0 International license. Sources are linked throughout this document. The United States government has adapted selections of these documents to develop innovative and scalable configuration standards to strengthen the security of widely used cloud-based software services.

## Assumptions
The **License Requirements** sections of this document assume the organization is using an [M365 E3](https://www.microsoft.com/en-us/microsoft-365/compare-microsoft-365-enterprise-plans) or [G3](https://www.microsoft.com/en-us/microsoft-365/government) license level at a minimum. Therefore, only licenses not included in E3/G3 are listed.

Some of the policies in this baseline may link to Microsoft instruction pages which assume that an agency has created emergency access accounts in Microsoft Entra ID and [implemented strong security measures](https://learn.microsoft.com/en-us/entra/identity/role-based-access-control/security-emergency-access#create-emergency-access-accounts) to protect the credentials of those accounts.

## Key Terminology
The key words "MUST", "MUST NOT", "REQUIRED", "SHALL", "SHALL NOT", "SHOULD", "SHOULD NOT", "RECOMMENDED", "MAY", and "OPTIONAL" in this document are to be interpreted as described in [RFC 2119](https://datatracker.ietf.org/doc/html/rfc2119).

The following are key terms and descriptions used in this document.

**Microsoft Entra ID hybrid**: This term denotes the scenario
when an organization has an on-premises Microsoft Windows Server Active Directory that contains the
master user directory but federates access to the cloud M365
Microsoft Entra ID tenant.

**Resource Tenant & Home Tenant**: In scenarios where guest users are involved the **resource tenant** hosts the M365 target resources that the guest user is accessing. The **home tenant** is the one that hosts the guest user's identity.

**BOD 25-01 Requirement**: This indicator means that the policy is required under CISA BOD 25-01.

**Automated Check**: This indicator means that the policy can be automatically checked via ScubaGear. See the [Quick Start Guide](../../../README.md#quick-start-guide) for help getting started. See the [Quick Start Guide](../../../README.md#quick-start-guide) for help getting started.

**Configurable**: This indicator means that the policy can be customized via config file.

**Manual**: This indicator means that the policy requires manual verification of configuration settings.

## Highly Privileged Roles

This section provides a list of what CISA considers highly privileged [built-in roles in Microsoft Entra ID](https://learn.microsoft.com/en-us/entra/identity/role-based-access-control/permissions-reference).

- Global Administrator
- Privileged Role Administrator
- User Administrator
- SharePoint Administrator
- Exchange Administrator
- Hybrid Identity Administrator
- Application Administrator
- Cloud Application Administrator

Throughout this document, this list of highly privileged roles is referenced in numerous baseline policies. Agencies should consider this list a foundational reference and apply respective baseline policies to additional Microsoft Entra ID roles as necessary.

## Conditional Access Policies

Numerous policies in this baseline rely on Microsoft Entra ID Conditional Access. Conditional Access is a feature that allows administrators to limit access to resources using conditions such as user or group membership, device, IP location, and real-time risk detection. This section provides guidance and tools when implementing baseline policies which rely on Microsoft Entra ID Conditional Access.

As described in Microsoft’s literature related to conditional access policies, CISA recommends initially setting a policy to **Report-only** when it is created and then performing thorough hands-on testing to help prevent unintended consequences before toggling the policy from **Report-only** to **On**. The policy will only be enforced when it is set to **On**. One tool that can assist with running test simulations is the [What If tool](https://learn.microsoft.com/en-us/entra/identity/conditional-access/what-if-tool). Microsoft also describes [Conditional Access insights and reporting](https://learn.microsoft.com/en-us/entra/identity/conditional-access/howto-conditional-access-insights-reporting) that can assist with testing.

# Baseline Policies

## 1. Legacy Authentication

This section provides policies that reduce security risks related to legacy authentication protocols that do not support multifactor authentication (MFA).

### Policies
#### MS.AAD.1.1v1
Legacy authentication SHALL be blocked.

[![BOD 25-01 Requirement](https://img.shields.io/badge/BOD_25--01_Requirement-C41230)](https://www.cisa.gov/news-events/directives/bod-25-01-implementation-guidance-implementing-secure-practices-cloud-services)
![Automated Check](https://img.shields.io/badge/Automated_Check-5E9732)
[![Configurable](https://img.shields.io/badge/Configurable-005288)](../../../docs/configuration/configuration.md#conditional-access-policy-exclusions)

<!--Policy: MS.AAD.1.1v1; Criticality: SHALL -->
<!--ExclusionType: CapExclusions-->
- _Rationale:_ The security risk of allowing legacy authentication protocols is they do not support MFA. Blocking legacy protocols reduces the impact of user credential theft.
- _Last modified:_ June 2023
- _NIST SP 800-53 Rev. 5 FedRAMP High Baseline Mapping:_ CM-7
- _MITRE ATT&CK TTP Mapping:_
  - [T1110: Brute Force](https://attack.mitre.org/techniques/T1110/)
    - [T1110.001: Password Guessing](https://attack.mitre.org/techniques/T1110/001/)
    - [T1110.002: Password Cracking](https://attack.mitre.org/techniques/T1110/002/)
    - [T1110.003: Password Spraying](https://attack.mitre.org/techniques/T1110/003/)
  - [T1078: Valid Accounts](https://attack.mitre.org/techniques/T1078/)
    - [T1078.004: Cloud Accounts](https://attack.mitre.org/techniques/T1078/004/)

### Resources

- [Block legacy authentication with Conditional Access](https://learn.microsoft.com/en-us/entra/identity/conditional-access/howto-conditional-access-policy-block-legacy)

- [Five steps to securing your identity infrastructure](https://learn.microsoft.com/en-us/azure/security/fundamentals/steps-secure-identity)

### License Requirements

- N/A

### Implementation

#### MS.AAD.1.1v1 Instructions

1. [Determine if an agency’s existing applications use legacy authentication](https://learn.microsoft.com/en-us/entra/identity/conditional-access/block-legacy-authentication#identify-legacy-authentication-use) before blocking legacy authentication across the entire application base.

2. Create a Conditional Access policy to block legacy authentication

<pre>
  Users > Include > <b>All users</b>

  Target resources > Include > <b>All resources (formerly 'All cloud apps') </b>

  Conditions > Client apps > Configure > <b>Yes</b> > Legacy authentication clients > Select only <b>Exchange ActiveSync clients</b> and <b>Other clients</b>

  Access controls > Grant > <b>Block Access</b>
</pre>

## 2. Risk Based Policies

This section provides policies that reduce security risks related to potentially compromised user accounts. These policies combine Microsoft Entra ID Protection and Microsoft Entra ID Conditional Access. Microsoft Entra ID Protection uses numerous signals to detect the risk level for each user or sign-in and determine if an account may have been compromised.

- _Additional mitigations to reduce risks associated with the authentication of workload identities:_ Although not covered in this baseline due to the need for an additional non-standard license, Microsoft provides support for mitigating risks related to workload identities (Microsoft Entra ID applications or service principals). Agencies should strongly consider implementing this feature because workload identities present many of the same risks as interactive user access and are commonly used in modern systems. CISA urges organizations to [apply Conditional Access policies to workload identities](https://learn.microsoft.com/en-us/entra/identity/conditional-access/workload-identity).

- _Note:_ In this section, the term ["high risk"](https://learn.microsoft.com/en-us/entra/id-protection/concept-identity-protection-risks) denotes the risk level applied by the Microsoft Entra ID Protection service to a user account or sign-in event.

### Policies
#### MS.AAD.2.1v1
Users detected as high risk SHALL be blocked.

[![BOD 25-01 Requirement](https://img.shields.io/badge/BOD_25--01_Requirement-C41230)](https://www.cisa.gov/news-events/directives/bod-25-01-implementation-guidance-implementing-secure-practices-cloud-services)
![Automated Check](https://img.shields.io/badge/Automated_Check-5E9732)
[![Configurable](https://img.shields.io/badge/Configurable-005288)](../../../docs/configuration/configuration.md#conditional-access-policy-exclusions)
<<<<<<< HEAD

<!--Policy: MS.AAD.2.1v1; Criticality: SHALL -->
=======
<!--ExclusionType: CapExclusions--><!--Policy: MS.AAD.2.1v1; Criticality: SHALL -->

>>>>>>> 2cb1f67e
- _Rationale:_ Blocking high-risk users may prevent compromised accounts from accessing the tenant.
- _Last modified:_ June 2023
- _Note:_ Users identified as high risk by Microsoft Entra ID Identity Protection can be blocked from accessing the system via a Microsoft Entra ID Conditional Access policy. A high-risk user will be blocked until an administrator remediates their account.
- _NIST SP 800-53 Rev. 5 FedRAMP High Baseline Mapping:_ AC-2(12), AC-2(13)
- _MITRE ATT&CK TTP Mapping:_
  - [T1078: Valid Accounts](https://attack.mitre.org/techniques/T1078/)
    - [T1078.004: Cloud Accounts](https://attack.mitre.org/techniques/T1078/004/)

#### MS.AAD.2.2v1
A notification SHOULD be sent to the administrator when high-risk users are detected.

[![Manual](https://img.shields.io/badge/Manual-046B9A)](./aad.md#msaad22v1-instructions)

<!--Policy: MS.AAD.2.2v1; Criticality: SHOULD -->
- _Rationale:_ Notification enables the admin to monitor the event and remediate the risk. This helps the organization proactively respond to cyber intrusions as they occur.
- _Last modified:_ June 2023
- _NIST SP 800-53 Rev. 5 FedRAMP High Baseline Mapping:_ AC-2(12)
- _MITRE ATT&CK TTP Mapping:_
  - [T1078: Valid Accounts](https://attack.mitre.org/techniques/T1078/)
    - [T1078.004: Cloud Accounts](https://attack.mitre.org/techniques/T1078/004/)

#### MS.AAD.2.3v1
Sign-ins detected as high risk SHALL be blocked.

[![BOD 25-01 Requirement](https://img.shields.io/badge/BOD_25--01_Requirement-C41230)](https://www.cisa.gov/news-events/directives/bod-25-01-implementation-guidance-implementing-secure-practices-cloud-services)
![Automated Check](https://img.shields.io/badge/Automated_Check-5E9732)
[![Configurable](https://img.shields.io/badge/Configurable-005288)](../../../docs/configuration/configuration.md#conditional-access-policy-exclusions)

<!--Policy: MS.AAD.2.3v1; Criticality: SHALL -->
<!--ExclusionType: CapExclusions-->
- _Rationale:_ This prevents compromised accounts from accessing the tenant.
- _Last modified:_ June 2023
- _NIST SP 800-53 Rev. 5 FedRAMP High Baseline Mapping:_ AC-2(12), AC-2(13)
- _MITRE ATT&CK TTP Mapping:_
  - [T1078: Valid Accounts](https://attack.mitre.org/techniques/T1078/)
    - [T1078.004: Cloud Accounts](https://attack.mitre.org/techniques/T1078/004/)

### Resources

- [What are risk detections?](https://learn.microsoft.com/en-us/entra/id-protection/concept-identity-protection-risks)

- [Simulating risk detections in Identity Protection](https://learn.microsoft.com/en-us/entra/id-protection/howto-identity-protection-simulate-risk)

- [Self-remediation experience with Microsoft Entra ID Protection and Conditional Access](https://learn.microsoft.com/en-us/entra/id-protection/concept-identity-protection-user-experience)

### License Requirements

- Requires a Microsoft Entra ID P2 license

### Implementation

####  MS.AAD.2.1v1 Instructions

1.  Create a conditional access policy blocking users categorized as high risk by the Identity Protection service. Configure the following policy settings in the new conditional access policy as per the values below:

<pre>
  Users > Include > <b>All users</b>

  Target resources > Include > <b>All resources (formerly 'All cloud apps') </b>

  Conditions > User risk > <b>High</b>

  Access controls > Grant > <b>Block Access</b>
</pre>

#### MS.AAD.2.2v1 Instructions

1.  [Configure Microsoft Entra ID Protection to send a regularly monitored security mailbox email notification](https://learn.microsoft.com/en-us/entra/id-protection/howto-identity-protection-configure-notifications#configure-users-at-risk-detected-alerts) when user accounts are determined to be high risk.

#### MS.AAD.2.3v1 Instructions

1.  Create a Conditional Access policy blocking sign-ins determined high risk by the Identity Protection service. Configure the following policy settings in the new Conditional Access policy as per the values below:

<pre>
  Users > Include > <b>All users</b>

  Target resources > Include > <b>All resources (formerly 'All cloud apps') </b>

  Conditions > Sign-in risk > <b>High</b>

  Access controls > Grant > <b>Block Access</b>
</pre>

## 3. Strong Authentication and a Secure Registration Process

This section provides policies that help reduce security risks related to user authentication and registration.

Phishing-resistant MFA is required per [Office of Management and Budget Memorandum 22-09](https://www.whitehouse.gov/wp-content/uploads/2022/01/M-22-09.pdf), but for a variety of reasons, implementing it for all users may be challenging. This section provides additional backup security policies to mitigate risk associated with lesser forms of MFA. For example, Policy MS.AAD.3.2v1 below enforces MFA without stipulating the specific MFA method.

<img src="/images/aad-mfa.png"
alt="Weak MFA methods are SMS and Voice. Stronger MFA are Authenticator Push Notifications, Authenticator Phone Sign-in, Software Tokens OTP, and Hardware Tokens OTP. Strongest MFA methods are FIDO2 (preferred), Windows Hello (preferred), Microsoft Entra certificate-based authentication (preferred) and federated PIV card." />

Figure 1: Depiction of MFA methods from weakest to strongest. _Adapted from [Microsoft Page](https://learn.microsoft.com/en-us/entra/identity/authentication/concept-authentication-methods)_

### Policies
#### MS.AAD.3.1v1
Phishing-resistant MFA SHALL be enforced for all users.

The phishing-resistant methods **Microsoft Entra ID certificate-based authentication (CBA)**, **FIDO2 Security Key**, **Windows Hello for Business**, and **device-bound passkeys** (in the authenticator app of choice) are the recommended authentication options since they offer forms of MFA with the least weaknesses. For federal agencies, Microsoft Entra ID CBA supports federal PIV card authentication directly to Microsoft Entra ID.

If on-premises PIV authentication and federation to Microsoft Entra ID is used, [enforce PIV logon via Microsoft Active Directory group policy](https://www.idmanagement.gov/implement/scl-windows/).

[![BOD 25-01 Requirement](https://img.shields.io/badge/BOD_25--01_Requirement-C41230)](https://www.cisa.gov/news-events/directives/bod-25-01-implementation-guidance-implementing-secure-practices-cloud-services)
![Automated Check](https://img.shields.io/badge/Automated_Check-5E9732)
[![Configurable](https://img.shields.io/badge/Configurable-005288)](../../../docs/configuration/configuration.md#conditional-access-policy-exclusions)

<!--Policy: MS.AAD.3.1v1; Criticality: SHALL -->
<!--ExclusionType: CapExclusions-->
- _Rationale:_ Weaker forms of MFA do not protect against sophisticated phishing attacks. By enforcing methods resistant to phishing, those risks are minimized.
- _Last modified:_ June 2023
- _NIST SP 800-53 Rev. 5 FedRAMP High Baseline Mapping:_ IA-2(1), IA-2(2), IA-5c, IA-5g, IA-2(8)
- _MITRE ATT&CK TTP Mapping:_
  - [T1566: Phishing](https://attack.mitre.org/techniques/T1566/)
    - [T1566.001: Spearphishing Attachment](https://attack.mitre.org/techniques/T1566/001/)
    - [T1566.002: Spearphishing Link](https://attack.mitre.org/techniques/T1566/002/)

#### MS.AAD.3.2v1
If phishing-resistant MFA has not been enforced, an alternative MFA method SHALL be enforced for all users.

[![BOD 25-01 Requirement](https://img.shields.io/badge/BOD_25--01_Requirement-C41230)](https://www.cisa.gov/news-events/directives/bod-25-01-implementation-guidance-implementing-secure-practices-cloud-services)
![Automated Check](https://img.shields.io/badge/Automated_Check-5E9732)
[![Configurable](https://img.shields.io/badge/Configurable-005288)](../../../docs/configuration/configuration.md#conditional-access-policy-exclusions)


<!--Policy: MS.AAD.3.2v1; Criticality: SHALL -->
<!--ExclusionType: CapExclusions-->
- _Rationale:_ This is a stopgap security policy to help protect the tenant if phishing-resistant MFA has not been enforced. This policy requires MFA enforcement, thus reducing single-form authentication risk.
- _Last modified:_ June 2023
- _Note:_ If a conditional access policy has been created enforcing phishing-resistant MFA, then this policy is not necessary. This policy does not dictate the specific MFA method.
- _NIST SP 800-53 Rev. 5 FedRAMP High Baseline Mapping:_ IA-2(1), IA-2(2)
- _MITRE ATT&CK TTP Mapping:_
  - [T1110: Brute Force](https://attack.mitre.org/techniques/T1110/)
    - [T1110.001: Password Guessing](https://attack.mitre.org/techniques/T1110/001/)
    - [T1110.002: Password Cracking](https://attack.mitre.org/techniques/T1110/002/)
    - [T1110.003: Password Spraying](https://attack.mitre.org/techniques/T1110/003/)
    
#### MS.AAD.3.3v2
If Microsoft Authenticator is enabled, it SHALL be configured to show login context information.

[![BOD 25-01 Requirement](https://img.shields.io/badge/BOD_25--01_Requirement-C41230)](https://www.cisa.gov/news-events/directives/bod-25-01-implementation-guidance-implementing-secure-practices-cloud-services)
![Automated Check](https://img.shields.io/badge/Automated_Check-5E9732)


<!--Policy: MS.AAD.3.3v2; Criticality: SHALL -->
- _Rationale:_ This policy helps protect the tenant when Microsoft Authenticator is used by showing user context information, which helps reduce MFA phishing compromises.
- _Last modified:_ March 2025
- _NIST SP 800-53 Rev. 5 FedRAMP High Baseline Mapping:_ IA-2(1), IA-2(2), IA-5c, IA-5g, IA-2(8), IA-2(13)
- _MITRE ATT&CK TTP Mapping:_
  - [T1110: Brute Force](https://attack.mitre.org/techniques/T1110/)
    - [T1110.001: Password Guessing](https://attack.mitre.org/techniques/T1110/001/)
    - [T1110.002: Password Cracking](https://attack.mitre.org/techniques/T1110/002/)
    - [T1110.003: Password Spraying](https://attack.mitre.org/techniques/T1110/003/)


#### MS.AAD.3.4v1
The Authentication Methods Manage Migration feature SHALL be set to Migration Complete.

[![BOD 25-01 Requirement](https://img.shields.io/badge/BOD_25--01_Requirement-C41230)](https://www.cisa.gov/news-events/directives/bod-25-01-implementation-guidance-implementing-secure-practices-cloud-services)
![Automated Check](https://img.shields.io/badge/Automated_Check-5E9732)


<!--Policy: MS.AAD.3.4v1; Criticality: SHALL -->
- _Rationale:_ To disable the legacy authentication methods screen for the tenant, configure the Manage Migration feature to Migration Complete. The MFA and Self-Service Password Reset (SSPR) authentication methods are both managed from a central admin page, thereby reducing administrative complexity and potential security misconfigurations.
- _Last modified:_ June 2023
- _NIST SP 800-53 Rev. 5 FedRAMP High Baseline Mapping:_ CM-7
- _MITRE ATT&CK TTP Mapping:_
  - None

#### MS.AAD.3.5v1
The authentication methods SMS, Voice Call, and Email One-Time Passcode (OTP) SHALL be disabled.

[![BOD 25-01 Requirement](https://img.shields.io/badge/BOD_25--01_Requirement-C41230)](https://www.cisa.gov/news-events/directives/bod-25-01-implementation-guidance-implementing-secure-practices-cloud-services)
![Automated Check](https://img.shields.io/badge/Automated_Check-5E9732)

<!--Policy: MS.AAD.3.5v1; Criticality: SHALL -->
- _Rationale:_ SMS, voice call, and email OTP are the weakest authenticators. This policy forces users to use stronger MFA methods.
- _Last modified:_ June 2023
- _Note:_ This policy is only applicable if the tenant has their Manage Migration feature set to Migration Complete.
- _NIST SP 800-53 Rev. 5 FedRAMP High Baseline Mapping:_ CM-7b, IA-5c
- _MITRE ATT&CK TTP Mapping:_
  - [T1621: Multi-Factor Authentication Request Generation](https://attack.mitre.org/techniques/T1621/)
  - [T1566: Phishing](https://attack.mitre.org/techniques/T1566/)
    - [T1566.002: Spearphishing Link](https://attack.mitre.org/techniques/T1566/002/)

#### MS.AAD.3.6v1
Phishing-resistant MFA SHALL be required for highly privileged roles.

[![BOD 25-01 Requirement](https://img.shields.io/badge/BOD_25--01_Requirement-C41230)](https://www.cisa.gov/news-events/directives/bod-25-01-implementation-guidance-implementing-secure-practices-cloud-services)
![Automated Check](https://img.shields.io/badge/Automated_Check-5E9732)
[![Configurable](https://img.shields.io/badge/Configurable-005288)](../../../docs/configuration/configuration.md#conditional-access-policy-exclusions)

<!--Policy: MS.AAD.3.6v1; Criticality: SHALL -->
<!--ExclusionType: CapExclusions-->
- _Rationale:_ This is a backup security policy to help protect privileged access to the tenant if the conditional access policy, which requires MFA for all users, is disabled or misconfigured.
- _Last modified:_ June 2023
- _Note:_ Refer to the Highly Privileged Roles section at the top of this document for a reference list of roles considered highly privileged.
- _NIST SP 800-53 Rev. 5 FedRAMP High Baseline Mapping:_ IA-2(1), IA-5c, IA-5g, IA-2(8)
- _MITRE ATT&CK TTP Mapping:_
  - [T1566: Phishing](https://attack.mitre.org/techniques/T1566/)
    - [T1566.001: Spearphishing Attachment](https://attack.mitre.org/techniques/T1566/001/)
    - [T1566.002: Spearphishing Link](https://attack.mitre.org/techniques/T1566/002/)
  - [T1078: Valid Accounts](https://attack.mitre.org/techniques/T1078/)
    - [T1078.004: Cloud Accounts](https://attack.mitre.org/techniques/T1078/004/)

#### MS.AAD.3.7v1
Managed devices SHOULD be required for authentication.

![Automated Check](https://img.shields.io/badge/Automated_Check-5E9732)
[![Configurable](https://img.shields.io/badge/Configurable-005288)](../../../docs/configuration/configuration.md#conditional-access-policy-exclusions)

<!--Policy: MS.AAD.3.7v1; Criticality: SHOULD -->
<!--ExclusionType: CapExclusions-->
- _Rationale:_ The security risk of an adversary authenticating to the tenant from their own device is reduced by requiring a managed device to authenticate. Managed devices are under the provisioning and control of the agency. [OMB-22-09](https://www.whitehouse.gov/wp-content/uploads/2022/01/M-22-09.pdf) states, "When authorizing users to access resources, agencies must consider at least one device-level signal alongside identity information about the authenticated user."
- _Last modified:_ June 2023
- _NIST SP 800-53 Rev. 5 FedRAMP High Baseline Mapping:_ AC-20b, IA-3
- _MITRE ATT&CK TTP Mapping:_
  - [T1078: Valid Accounts](https://attack.mitre.org/techniques/T1078/)
    - [T1078.004: Cloud Accounts](https://attack.mitre.org/techniques/T1078/004/)

#### MS.AAD.3.8v1
Managed Devices SHOULD be required to register MFA.

![Automated Check](https://img.shields.io/badge/Automated_Check-5E9732)
[![Configurable](https://img.shields.io/badge/Configurable-005288)](../../../docs/configuration/configuration.md#conditional-access-policy-exclusions)

<!--Policy: MS.AAD.3.8v1; Criticality: SHOULD -->
<!--ExclusionType: CapExclusions-->
- _Rationale:_ Reduce risk of an adversary using stolen user credentials and then registering their own MFA device to access the tenant by requiring a managed device provisioned and controlled by the agency to perform registration actions. This prevents the adversary from using their own unmanaged device to perform the registration.
- _Last modified:_ June 2023
- _NIST SP 800-53 Rev. 5 FedRAMP High Baseline Mapping:_ AC-20b, IA-3
- _MITRE ATT&CK TTP Mapping:_
  - [T1078: Valid Accounts](https://attack.mitre.org/techniques/T1078/)
    - [T1078.004: Cloud Accounts](https://attack.mitre.org/techniques/T1078/004/)
  - [T1098: Account Manipulation](https://attack.mitre.org/techniques/T1098/)
    - [T1098.005: Device Registration](https://attack.mitre.org/techniques/T1098/005/)

#### MS.AAD.3.9v1
Device code authentication SHOULD be blocked.

![Automated Check](https://img.shields.io/badge/Automated_Check-5E9732)
[![Configurable](https://img.shields.io/badge/Configurable-005288)](../../../docs/configuration/configuration.md#conditional-access-policy-exclusions)

<!--Policy: MS.AAD.3.9v1; Criticality: SHOULD -->
<!--ExclusionType: CapExclusions-->
- _Rationale:_ The device code authentication flow has been abused to compromise user accounts via phishing. Since most organizations using M365 don't need device code authentication, blocking it mitigates the risk.
- _Last modified:_ February 2025
- _NIST SP 800-53 Rev. 5 FedRAMP High Baseline Mapping:_ CM-7
- _MITRE ATT&CK TTP Mapping:_
  - [T1528: Steal Application Access Token](https://attack.mitre.org/techniques/T1528/)
  - [T1078: Valid Accounts](https://attack.mitre.org/techniques/T1078/)
    - [T1078.004: Cloud Accounts](https://attack.mitre.org/techniques/T1078/004/)

### Resources

- [What authentication and verification methods are available in Microsoft Entra ID?](https://learn.microsoft.com/en-us/entra/identity/authentication/concept-authentication-methods)

- [Use additional context in Authenticator notifications - Authentication methods policy](https://learn.microsoft.com/en-us/entra/identity/authentication/how-to-mfa-additional-context#enable-additional-context-in-the-portal)

- [M-22-09 Federal Zero Trust Architecture Strategy](https://www.whitehouse.gov/wp-content/uploads/2022/01/M-22-09.pdf)

- [Configure Microsoft Entra hybrid join](https://learn.microsoft.com/en-us/entra/identity/devices/how-to-hybrid-join)

- [Microsoft Entra joined devices](https://learn.microsoft.com/en-us/entra/identity/devices/concept-directory-join)

- [Set up automatic enrollment for Windows devices (for Intune)](https://learn.microsoft.com/en-us/mem/intune/enrollment/windows-enroll)

- [Enable passkeys (FIDO2) for your organization](https://learn.microsoft.com/en-us/entra/identity/authentication/how-to-enable-passkey-fido2)

- [Storm-2372 conducts device code phishing campaign](https://www.microsoft.com/en-us/security/blog/2025/02/13/storm-2372-conducts-device-code-phishing-campaign/)

- [Microsoft 365 Device Code Phishing Cyber Attack – Demonstration, Analysis and Mitigation](https://github.com/cisagov/ScubaGear/issues/1599)

- [Block device code flow](https://learn.microsoft.com/en-us/entra/identity/conditional-access/managed-policies#block-device-code-flow)

### License Requirements

- Policies related to managed devices require Microsoft Intune.

### Implementation

#### MS.AAD.3.1v1 Instructions

1. Create a conditional access policy enforcing phishing-resistant MFA for all users. Configure the following policy settings in the new conditional access policy, per the values below:

<pre>
  Users > Include > <b>All users</b>

  Target resources > Include > <b>All resources (formerly 'All cloud apps') </b>

  Access controls > Grant > Grant Access > Require authentication strength > <b>Phishing-resistant MFA</b>
</pre>

#### MS.AAD.3.2v1 Instructions

1. If phishing-resistant MFA has not been enforced for all users yet, create a conditional access policy that enforces MFA but does not dictate MFA method. Configure the following policy settings in the new conditional access policy, per the values below:

<pre>
  Users > Include > <b>All users</b>

  Target resources > Include > <b>All resources (formerly 'All cloud apps') </b>

  Access controls > Grant > Grant Access > <b>Require multifactor authentication</b>
</pre>

#### MS.AAD.3.3v2 Instructions
If Microsoft Authenticator is in use, configure Authenticator to display context information to users when they log in.

1. In **Microsoft Entra admin center**, click **Protection > Authentication methods > Microsoft Authenticator**.
2. Click the **Configure** tab.
3. For **Allow use of Microsoft Authenticator OTP** select *No*.
4. Under **Show application name in push and passwordless notifications** select **Status > Enabled** and **Target > Include > All users**.
5. Under **Show geographic location in push and passwordless notifications** select **Status > Enabled** and **Target > Include > All users**.
6. Select **Save**


#### MS.AAD.3.4v1 Instructions
1. Go through the process of [How to migrate MFA and SSPR policy settings to the Authentication methods policy for Microsoft Entra ID](https://learn.microsoft.com/en-us/entra/identity/authentication/how-to-authentication-methods-manage).
2. Once ready to finish the migration, [set the **Manage Migration** option to **Migration Complete**](https://learn.microsoft.com/en-us/entra/identity/authentication/how-to-authentication-methods-manage#finish-the-migration).

#### MS.AAD.3.5v1 Instructions
1. In **Microsoft Entra admin center** , click **Protection > Authentication methods**
2. Click on the **SMS**, **Voice Call**, and **Email OTP** authentication methods and disable each of them. Their statuses should be **Enabled > No** on the **Authentication methods > Policies** page.

#### MS.AAD.3.6v1 Instructions

1. Create a conditional access policy enforcing phishing-resistant MFA for highly privileged roles.  Configure the following policy settings in the new conditional access policy, per the values below:

<pre>
  Users > Include > Select users and groups > Directory roles > <b>select each of the roles listed in the Highly Privileged Roles section at the top of this document</b>

  Target resources > Include > <b>All resources (formerly 'All cloud apps') </b>

  Access controls > Grant > Grant Access > Require authentication strength > <b>Phishing-resistant MFA</b>
</pre>

#### MS.AAD.3.7v1 Instructions

1. Create a conditional access policy requiring a user's device to be either Microsoft Entra ID hybrid joined or compliant during authentication. Configure the following policy settings in the new conditional access policy, per the values below:

<pre>
  Users > Include > <b>All users</b>

  Target resources > Include > <b>All resources (formerly 'All cloud apps') </b>

  Access controls > Grant > Grant Access > <b>Require device to be marked as compliant</b> and <b>Require Microsoft Entra ID hybrid joined device</b> > For multiple controls > <b>Require one of the selected controls</b>
</pre>

#### MS.AAD.3.8v1 Instructions

1. Create a conditional access policy requiring a user to be on a managed device when registering for MFA. Configure the following policy settings in the new conditional access policy, per the values below:

<pre>
  Users > Include > <b>All users</b>

  Target resources > User actions > <b>Register security information</b>

  Access controls > Grant > Grant Access > <b>Require device to be marked as compliant</b> and <b>Require Microsoft Entra ID hybrid joined device</b> > For multiple controls > <b>Require one of the selected controls</b>
</pre>

#### MS.AAD.3.9v1 Instructions

1. Create a Conditional Access policy to block device code flow

<pre>
  Users > Include > <b>All users</b>

  Target resources > Include > <b>All resources (formerly 'All cloud apps') </b>

  Conditions > Authentication Flows > Configure > <b>Yes</b> > Select <b>Device code flow</b>

  Access controls > Grant > <b>Block Access</b>
</pre>

## 4. Centralized Log Collection

This section provides policies to reduce security risks related to the lack of security logs, which hampers security visibility.

### Policies
#### MS.AAD.4.1v1
Security logs SHALL be sent to the agency's security operations center for monitoring.

[![Manual](https://img.shields.io/badge/Manual-046B9A)](./aad.md#msaad41v1-instructions)

<!--Policy: MS.AAD.4.1v1; Criticality: SHALL -->
- _Rationale:_ The security risk of not having visibility into cyber attacks is reduced by collecting logs in the agency’s centralized security detection infrastructure. This makes security events available for auditing, query, and incident response.
- _Last modified:_ June 2023
- _Note:_ The following Microsoft Entra ID logs (configured in diagnostic settings), are required: `AuditLogs, SignInLogs, RiskyUsers, UserRiskEvents, NonInteractiveUserSignInLogs, ServicePrincipalSignInLogs, ADFSSignInLogs, RiskyServicePrincipals, ServicePrincipalRiskEvents, EnrichedOffice365AuditLogs, MicrosoftGraphActivityLogs`. If managed identities are used for Azure resources, also send the `ManagedIdentitySignInLogs` log type. If the Microsoft Entra ID Provisioning Service is used to provision users to software-as-a-service (SaaS) apps or other systems, also send the `ProvisioningLogs` log type.
- _Note:_ Agencies can benefit from security detection capabilities offered by the CISA Cloud Log Aggregation Warehouse (CLAW) system. Agencies are urged to send the logs to CLAW. Contact CISA at cyberliason@cisa.dhs.gov to request integration instructions.
- _NIST SP 800-53 Rev. 5 FedRAMP High Baseline Mapping:_ AU-4
- _MITRE ATT&CK TTP Mapping:_
  - [T1562: Impair Defenses](https://attack.mitre.org/techniques/T1562/)
    - [T1562.008: Disable or Modify Cloud Logs](https://attack.mitre.org/techniques/T1562/008/)

### Resources

- [Everything you wanted to know about Security and Audit Logging in Office 365](https://thecloudtechnologist.com/2021/10/15/everything-you-wanted-to-know-about-security-and-audit-logging-in-office-365/)

- [What are Microsoft Entra sign-in logs??](https://learn.microsoft.com/en-us/entra/identity/monitoring-health/concept-sign-ins)

- [National Cybersecurity Protection System-Cloud Interface Reference Architecture Volume One: General Guidance](https://www.cisa.gov/sites/default/files/publications/NCPS%20Cloud%20Interface%20RA%20Volume%20One%20%282021-05-14%29.pdf)

### License Requirements

- An Azure subscription may be required to send logs to an external system, such as the agency's Security Information and Event Management (SIEM).

### Implementation

#### MS.AAD.4.1v1 Instructions

Follow the configuration instructions unique to the products and integration patterns at your organization to send the security logs to the security operations center for monitoring.

## 5. Application Registration and Consent

This section provides policies that help reduce security risk of malicious applications or service principals added to the tenant by non-privileged users. Malicious applications can perform many of the same operations as interactive users and can access data on behalf of compromised users. These policies apply to custom-developed applications and applications published by third-party vendors.

### Policies
#### MS.AAD.5.1v1
Only administrators SHALL be allowed to register applications.

[![BOD 25-01 Requirement](https://img.shields.io/badge/BOD_25--01_Requirement-C41230)](https://www.cisa.gov/news-events/directives/bod-25-01-implementation-guidance-implementing-secure-practices-cloud-services)
![Automated Check](https://img.shields.io/badge/Automated_Check-5E9732)


<!--Policy: MS.AAD.5.1v1; Criticality: SHALL -->
- _Rationale:_ Application access for the tenant presents a heightened security risk compared to interactive user access because applications are typically not subject to critical security protections, such as MFA policies. Reduce risk of unauthorized users installing malicious applications into the tenant by ensuring that only specific privileged users can register applications.
- _Last modified:_ June 2023
- _NIST SP 800-53 Rev. 5 FedRAMP High Baseline Mapping:_ AC-6(10), CM-5
- _MITRE ATT&CK TTP Mapping:_
  - [T1098: Account Manipulation](https://attack.mitre.org/techniques/T1098/)
    - [T1098.001: Additional Cloud Credentials](https://attack.mitre.org/techniques/T1098/001/)
    - [T1098.003: Additional Cloud Roles](https://attack.mitre.org/techniques/T1098/003/)

#### MS.AAD.5.2v1
Only administrators SHALL be allowed to consent to applications.

[![BOD 25-01 Requirement](https://img.shields.io/badge/BOD_25--01_Requirement-C41230)](https://www.cisa.gov/news-events/directives/bod-25-01-implementation-guidance-implementing-secure-practices-cloud-services)
![Automated Check](https://img.shields.io/badge/Automated_Check-5E9732)


<!--Policy: MS.AAD.5.2v1; Criticality: SHALL -->
- _Rationale:_ Limiting applications consent to only specific privileged users reduces risk of users giving insecure applications access to their data via [consent grant attacks](https://learn.microsoft.com/en-us/microsoft-365/security/office-365-security/detect-and-remediate-illicit-consent-grants?view=o365-worldwide).
- _Last modified:_ June 2023
- _NIST SP 800-53 Rev. 5 FedRAMP High Baseline Mapping:_ AC-6(10), CM-5
- _MITRE ATT&CK TTP Mapping:_
  - [T1098: Account Manipulation](https://attack.mitre.org/techniques/T1098/)
    - [T1098.001: Additional Cloud Credentials](https://attack.mitre.org/techniques/T1098/001/)
    - [T1098.003: Additional Cloud Roles](https://attack.mitre.org/techniques/T1098/003/)

#### MS.AAD.5.3v1
An admin consent workflow SHALL be configured for applications.

[![BOD 25-01 Requirement](https://img.shields.io/badge/BOD_25--01_Requirement-C41230)](https://www.cisa.gov/news-events/directives/bod-25-01-implementation-guidance-implementing-secure-practices-cloud-services)
![Automated Check](https://img.shields.io/badge/Automated_Check-5E9732)

<!--Policy: MS.AAD.5.3v1; Criticality: SHALL -->
- _Rationale:_ Configuring an admin consent workflow reduces the risk of the previous policy by setting up a process for users to securely request access to applications necessary for business purposes. Administrators have the opportunity to review the permissions requested by new applications and approve or deny access based on a risk assessment.
- _Last modified:_ June 2023
- _NIST SP 800-53 Rev. 5 FedRAMP High Baseline Mapping:_ CM-4
- _MITRE ATT&CK TTP Mapping:_
  - [T1098: Account Manipulation](https://attack.mitre.org/techniques/T1098/)
    - [T1098.001: Additional Cloud Credentials](https://attack.mitre.org/techniques/T1098/001/)
    - [T1098.003: Additional Cloud Roles](https://attack.mitre.org/techniques/T1098/003/)

### Resources

- [Restrict Application Registration for Non-Privileged Users](https://www.trendmicro.com/cloudoneconformity/knowledge-base/azure/ActiveDirectory/users-can-register-applications.html)

- [Enforce Administrators to Provide Consent for Apps Before Use](https://www.trendmicro.com/cloudoneconformity/knowledge-base/azure/ActiveDirectory/users-can-consent-to-apps-accessing-company-data-on-their-behalf.html)

- [Configure the admin consent workflow](https://learn.microsoft.com/en-us/entra/identity/enterprise-apps/configure-admin-consent-workflow)

### License Requirements

- N/A

### Implementation

#### MS.AAD.5.1v1 Instructions

1.  In **Microsoft Entra admin center**, select **Users**.

2. Select **User settings**.

3. For **Users can register applications**, select **No**.

4. Click **Save**.

#### MS.AAD.5.2v1 Instructions

1.  In **Microsoft Entra admin center** select **Enterprise Applications**.

2. Under **Security**, select **Consent and permissions**. Then select **User Consent Settings**.

3. Under **User consent for applications**, select **Do not allow user consent**.

4. Click **Save**.

#### MS.AAD.5.3v1 Instructions

1.  In **Microsoft Entra admin center**  create a new Microsoft Entra ID Group that contains admin users responsible for reviewing and adjudicating application consent requests. Group members will be notified when users request consent for new applications.

2. Then in **Microsoft Entra admin center**  under **Applications**, select **Enterprise Applications**.

3. Under **Security**, select **Consent and permissions**. Then select **Admin consent settings**.

4. Under **Admin consent requests** > **Users can request admin consent to apps they are unable to consent to** select **Yes**.

5. Under **Who can review admin consent requests**, select **+ Add groups** and select the group responsible for reviewing and adjudicating app requests (created in step one above).

6. Click **Save**.

## 6. Passwords

This section provides policies that reduce security risks associated with legacy password practices.

### Policies
#### MS.AAD.6.1v1
User passwords SHALL NOT expire.

[![BOD 25-01 Requirement](https://img.shields.io/badge/BOD_25--01_Requirement-C41230)](https://www.cisa.gov/news-events/directives/bod-25-01-implementation-guidance-implementing-secure-practices-cloud-services)
![Automated Check](https://img.shields.io/badge/Automated_Check-5E9732)


<!--Policy: MS.AAD.6.1v1; Criticality: SHALL -->
- _Rationale:_ The National Institute of Standards and Technology (NIST), OMB, and Microsoft have published guidance indicating mandated periodic password changes make user accounts less secure. For example, OMB-22-09 states, "Password policies must not require use of special characters or regular rotation."
- _Last modified:_ June 2023
- _NIST SP 800-53 Rev. 5 FedRAMP High Baseline Mapping:_ IA-5(1)
- _MITRE ATT&CK TTP Mapping:_
  - None

### Resources

- [Password expiration requirements for users](https://learn.microsoft.com/en-us/microsoft-365/admin/misc/password-policy-recommendations?view=o365-worldwide#password-expiration-requirements-for-users)

- [Eliminate bad passwords using Microsoft Entra Password Protection](https://learn.microsoft.com/en-us/entra/identity/authentication/concept-password-ban-bad)

- [NIST Special Publication 800-63B - Digital Identity Guidelines](https://pages.nist.gov/800-63-3/sp800-63b.html)

### License Requirements

- N/A

### Implementation

#### MS.AAD.6.1v1 Instructions

1. [Configure the **Password expiration policy** to **Set passwords to never expire**](https://learn.microsoft.com/en-us/microsoft-365/admin/manage/set-password-expiration-policy?view=o365-worldwide#set-password-expiration-policy).

## 7. Highly Privileged User Access

This section provides policies that help reduce security risks related to the usage of [highly privileged Microsoft Entra ID built-in roles](#highly-privileged-roles). Privileged administrative users have access to operations that can undermine the security of the tenant by changing configurations and security policies. Special protections are necessary to secure this level of access.

Some of the policy implementations in this section reference specific features of the Microsoft Entra ID Privileged Identity Management (PIM) service that provides Privileged Access Management (PAM) capabilities. As an alternative to Microsoft Entra ID PIM, third-party products and services with equivalent PAM capabilities can be leveraged.

### Policies
#### MS.AAD.7.1v1
A minimum of two users and a maximum of eight users SHALL be provisioned with the Global Administrator role.

[![BOD 25-01 Requirement](https://img.shields.io/badge/BOD_25--01_Requirement-C41230)](https://www.cisa.gov/news-events/directives/bod-25-01-implementation-guidance-implementing-secure-practices-cloud-services)
![Automated Check](https://img.shields.io/badge/Automated_Check-5E9732)


<!--Policy: MS.AAD.7.1v1; Criticality: SHALL -->
- _Rationale:_  The Global Administrator role provides unfettered access to the tenant. Limiting the number of users with this level of access makes tenant compromise more challenging. Microsoft recommends fewer than five users in the Global Administrator role. However, additional user accounts, up to eight, may be necessary to support emergency access and some operational scenarios.
- _Last modified:_ June 2023
- _NIST SP 800-53 Rev. 5 FedRAMP High Baseline Mapping:_ AC-6(5)
- _MITRE ATT&CK TTP Mapping:_
  - [T1098: Account Manipulation](https://attack.mitre.org/techniques/T1098/)
    - [T1098.003: Additional Cloud Roles](https://attack.mitre.org/techniques/T1098/003/)

#### MS.AAD.7.2v1
Privileged users SHALL be provisioned with finer-grained roles instead of Global Administrator.

[![BOD 25-01 Requirement](https://img.shields.io/badge/BOD_25--01_Requirement-C41230)](https://www.cisa.gov/news-events/directives/bod-25-01-implementation-guidance-implementing-secure-practices-cloud-services)
![Automated Check](https://img.shields.io/badge/Automated_Check-5E9732)


<!--Policy: MS.AAD.7.2v1; Criticality: SHALL -->
- _Rationale:_ Many privileged administrative users do not need unfettered access to the tenant to perform their duties. By assigning them to roles based on least privilege, the risks associated with having their accounts compromised are reduced.
- _Last modified:_ June 2023
- _NIST SP 800-53 Rev. 5 FedRAMP High Baseline Mapping:_ AC-5
- _MITRE ATT&CK TTP Mapping:_
  - [T1098: Account Manipulation](https://attack.mitre.org/techniques/T1098/)
    - [T1098.003: Additional Cloud Roles](https://attack.mitre.org/techniques/T1098/003/)
  - [T1651: Cloud Administration Command](https://attack.mitre.org/techniques/T1651/)
  - [T1136: Create Account](https://attack.mitre.org/techniques/T1136/)
    - [T1136.003: Cloud Account](https://attack.mitre.org/techniques/T1136/003/)

#### MS.AAD.7.3v1
Privileged users SHALL be provisioned cloud-only accounts separate from an on-premises directory or other federated identity providers.

[![BOD 25-01 Requirement](https://img.shields.io/badge/BOD_25--01_Requirement-C41230)](https://www.cisa.gov/news-events/directives/bod-25-01-implementation-guidance-implementing-secure-practices-cloud-services)
![Automated Check](https://img.shields.io/badge/Automated_Check-5E9732)


<!--Policy: MS.AAD.7.3v1; Criticality: SHALL -->
- _Rationale:_ By provisioning cloud-only Microsoft Entra ID user accounts to privileged users, the risks associated with a compromise of on-premises federation infrastructure are reduced. It is more challenging for the adversary to pivot from the compromised environment to the cloud with privileged access.
- _Last modified:_ June 2023
- _NIST SP 800-53 Rev. 5 FedRAMP High Baseline Mapping:_ AC-6(5)
- _MITRE ATT&CK TTP Mapping:_
  - [T1556: Modify Authentication Process](https://attack.mitre.org/techniques/T1556/)
    - [T1556.007: Hybrid Identity](https://attack.mitre.org/techniques/T1556/007/)

#### MS.AAD.7.4v1
Permanent active role assignments SHALL NOT be allowed for highly privileged roles.

[![BOD 25-01 Requirement](https://img.shields.io/badge/BOD_25--01_Requirement-C41230)](https://www.cisa.gov/news-events/directives/bod-25-01-implementation-guidance-implementing-secure-practices-cloud-services)
![Automated Check](https://img.shields.io/badge/Automated_Check-5E9732)
[![Configurable](https://img.shields.io/badge/Configurable-005288)](../../../docs/configuration/configuration.md#privileged-user-policy-exclusions)


<!--Policy: MS.AAD.7.4v1; Criticality: SHALL -->
<!--ExclusionType: RoleExclusions-->
- _Rationale:_ Instead of giving users permanent assignments to privileged roles, provisioning access just in time lessens exposure if those accounts become compromised. In Microsoft Entra ID PIM or an alternative PAM system, just in time access can be provisioned by assigning users to roles as eligible instead of perpetually active.
- _Last modified:_ June 2023
- _Note:_ Exceptions to this policy are:
  - Emergency access accounts that need perpetual access to the tenant in the rare event of system degradation or other scenarios.
  - Some types of service accounts that require a user account with privileged roles; since these accounts are used by software programs, they cannot perform role activation.
- _NIST SP 800-53 Rev. 5 FedRAMP High Baseline Mapping:_ AC-2
- _MITRE ATT&CK TTP Mapping:_
  - [T1098: Account Manipulation](https://attack.mitre.org/techniques/T1098/)
    - [T1098.003: Additional Cloud Roles](https://attack.mitre.org/techniques/T1098/003/)

#### MS.AAD.7.5v1
Provisioning users to highly privileged roles SHALL NOT occur outside of a PAM system.

[![BOD 25-01 Requirement](https://img.shields.io/badge/BOD_25--01_Requirement-C41230)](https://www.cisa.gov/news-events/directives/bod-25-01-implementation-guidance-implementing-secure-practices-cloud-services)
![Automated Check](https://img.shields.io/badge/Automated_Check-5E9732)


<!--Policy: MS.AAD.7.5v1; Criticality: SHALL -->
- _Rationale:_ Provisioning users to privileged roles within a PAM system enables enforcement of numerous privileged access policies and monitoring. If privileged users are assigned directly to roles in the M365 admin center or via PowerShell outside of the context of a PAM system, a significant set of critical security capabilities are bypassed.
- _Last modified:_ June 2023
- _NIST SP 800-53 Rev. 5 FedRAMP High Baseline Mapping:_ AC-2
- _MITRE ATT&CK TTP Mapping:_
  - [T1651: Cloud Administration Command](https://attack.mitre.org/techniques/T1651/)

#### MS.AAD.7.6v1
Activation of the Global Administrator role SHALL require approval.

[![BOD 25-01 Requirement](https://img.shields.io/badge/BOD_25--01_Requirement-C41230)](https://www.cisa.gov/news-events/directives/bod-25-01-implementation-guidance-implementing-secure-practices-cloud-services)
![Automated Check](https://img.shields.io/badge/Automated_Check-5E9732)


<!--Policy: MS.AAD.7.6v1; Criticality: SHALL -->
- _Rationale:_ Requiring approval for a user to activate Global Administrator, which provides unfettered access, makes it more challenging for an attacker to compromise the tenant with stolen credentials and it provides visibility of activities indicating a compromise is taking place.
- _Last modified:_ June 2023
- _NIST SP 800-53 Rev. 5 FedRAMP High Baseline Mapping:_ AC-6(1)
- _MITRE ATT&CK TTP Mapping:_
  - [T1098: Account Manipulation](https://attack.mitre.org/techniques/T1098/)
    - [T1098.003: Additional Cloud Roles](https://attack.mitre.org/techniques/T1098/003/)

#### MS.AAD.7.7v1
Eligible and Active highly privileged role assignments SHALL trigger an alert.

[![BOD 25-01 Requirement](https://img.shields.io/badge/BOD_25--01_Requirement-C41230)](https://www.cisa.gov/news-events/directives/bod-25-01-implementation-guidance-implementing-secure-practices-cloud-services)
![Automated Check](https://img.shields.io/badge/Automated_Check-5E9732)


<!--Policy: MS.AAD.7.7v1; Criticality: SHALL -->
- _Rationale:_ Closely monitor assignment of the highest privileged roles for signs of compromise. Send assignment alerts to enable the security monitoring team to detect compromise attempts.
- _Last modified:_ June 2023
- _NIST SP 800-53 Rev. 5 FedRAMP High Baseline Mapping:_ AC-2(1)
- _MITRE ATT&CK TTP Mapping:_
  - [T1098: Account Manipulation](https://attack.mitre.org/techniques/T1098/)
    - [T1098.003: Additional Cloud Roles](https://attack.mitre.org/techniques/T1098/003/)

#### MS.AAD.7.8v1
User activation of the Global Administrator role SHALL trigger an alert.

[![BOD 25-01 Requirement](https://img.shields.io/badge/BOD_25--01_Requirement-C41230)](https://www.cisa.gov/news-events/directives/bod-25-01-implementation-guidance-implementing-secure-practices-cloud-services)
![Automated Check](https://img.shields.io/badge/Automated_Check-5E9732)


<!--Policy: MS.AAD.7.8v1; Criticality: SHALL -->
- _Rationale:_ Closely monitor activation of the Global Administrator role for signs of compromise. Send activation alerts to enable the security monitoring team to detect compromise attempts.
- _Last modified:_ June 2023
- _Note:_ It is recommended to prioritize user activation of Global Administrator as one of the most important events to monitor and respond to.
- _NIST SP 800-53 Rev. 5 FedRAMP High Baseline Mapping:_ AC-6(9)
- _MITRE ATT&CK TTP Mapping:_
  - [T1098: Account Manipulation](https://attack.mitre.org/techniques/T1098/)
    - [T1098.003: Additional Cloud Roles](https://attack.mitre.org/techniques/T1098/003/)

#### MS.AAD.7.9v1
User activation of other highly privileged roles SHOULD trigger an alert.

![Automated Check](https://img.shields.io/badge/Automated_Check-5E9732)

<!--Policy: MS.AAD.7.9v1; Criticality: SHOULD -->
- _Rationale:_ Closely monitor activation of high-risk roles for signs of compromise. Send activation alerts to enable the security monitoring team to detect compromise attempts. In some environments, activating privileged roles can generate a significant number of alerts.
- _Last modified:_ June 2023
- _NIST SP 800-53 Rev. 5 FedRAMP High Baseline Mapping:_ AC-6(9)
- _MITRE ATT&CK TTP Mapping:_
  - [T1098: Account Manipulation](https://attack.mitre.org/techniques/T1098/)
    - [T1098.003: Additional Cloud Roles](https://attack.mitre.org/techniques/T1098/003/)
  - [T1136: Create Account](https://attack.mitre.org/techniques/T1136/)
    - [T1136.003: Cloud Account](https://attack.mitre.org/techniques/T1136/003/)


### Resources

- [Limit number of Global Administrators to less than 5](https://learn.microsoft.com/en-us/entra/identity/role-based-access-control/best-practices#5-limit-the-number-of-global-administrators-to-less-than-5)

- [Implement Privilege Access Management](https://learn.microsoft.com/en-us/azure/security/fundamentals/steps-secure-identity#implement-privilege-access-management)

- [Assign Microsoft Entra roles in Privileged Identity Management](https://learn.microsoft.com/en-us/entra/id-governance/privileged-identity-management/pim-how-to-add-role-to-user)

- [Privileged Identity Management (PIM) for Groups](https://learn.microsoft.com/en-us/entra/id-governance/privileged-identity-management/concept-pim-for-groups)

- [Approve or deny requests for Microsoft Entra roles in Privileged Identity Management](https://learn.microsoft.com/en-us/entra/id-governance/privileged-identity-management/pim-approval-workflow)

- [Configure security alerts for Microsoft Entra roles in Privileged Identity Management](https://learn.microsoft.com/en-us/entra/id-governance/privileged-identity-management/pim-how-to-configure-security-alerts)

### License Requirements

- Policies [MS.AAD.7.4v1](https://github.com/cisagov/ScubaGear/blob/main/PowerShell/ScubaGear/baselines/aad.md#msaad74v1), [MS.AAD.7.5v1](https://github.com/cisagov/ScubaGear/blob/main/PowerShell/ScubaGear/baselines/aad.md#msaad75v1), [MS.AAD.7.6v1](https://github.com/cisagov/ScubaGear/blob/main/PowerShell/ScubaGear/baselines/aad.md#msaad76v1), [MS.AAD.7.7v1](https://github.com/cisagov/ScubaGear/blob/main/PowerShell/ScubaGear/baselines/aad.md#msaad77v1), [MS.AAD.7.8v1](https://github.com/cisagov/ScubaGear/blob/main/PowerShell/ScubaGear/baselines/aad.md#msaad78v1), and [MS.AAD.7.9v1](https://github.com/cisagov/ScubaGear/blob/main/PowerShell/ScubaGear/baselines/aad.md#msaad79v1) require a Microsoft Entra ID P2 license; however, a third-party Privileged Access Management (PAM) solution may also be used to satisfy the requirements. If a third-party solution is used, then a P2 license is not required for the respective policies.
### Implementation

The following implementation instructions that reference the Microsoft Entra ID PIM service will vary if using a third-party PAM system instead.

#### MS.AAD.7.1v1 Instructions

When counting the number of users assigned to the Global Administrator role, count each user only once.

1. In **Microsoft Entra admin center**  count the number of users assigned to the **Global Administrator** role. Count users that are assigned directly to the role and users assigned via group membership. If you have Microsoft Entra ID PIM, count both the **Eligible assignments** and **Active assignments**. If any of the groups assigned to Global Administrator are enrolled in PIM for Groups, also count the number of group members from the PIM for Groups portal **Eligible** assignments.

2. Validate that there are a total of two to eight users assigned to the Global Administrator role.

#### MS.AAD.7.2v1 Instructions

This policy is based on the ratio below:

`X = (Number of users assigned to the Global Administrator role) / (Number of users assigned to other highly privileged roles)`

1. Follow the instructions for policy MS.AAD.7.1v1 above to get a count of users assigned to the Global Administrator role.

2. Follow the instructions for policy MS.AAD.7.1v1 above but get a count of users assigned to the other highly privileged roles (not Global Administrator). If a user is assigned to both Global Administrator and other roles, only count that user for the Global Administrator assignment.

3. Divide the value from step 2 from the value from step 1 to calculate X. If X is less than or equal to 1 then the tenant is compliant with the policy.

#### MS.AAD.7.3v1 Instructions

1. Perform the steps below for each highly privileged role. We reference the Global Administrator role as an example.

2. Create a list of all the users assigned to the **Global Administrator** role. Include users that are assigned directly to the role and users assigned via group membership. If you have Microsoft Entra ID PIM, include both the **Eligible assignments** and **Active assignments**. If any of the groups assigned to Global Administrator are enrolled in PIM for Groups, also include group members from the PIM for Groups portal **Eligible** assignments.

3. For each highly privileged user in the list, execute the Powershell code below but replace the `username@somedomain.com` with the principal name of the user who is specific to your environment. You can get the data value from the **Principal name** field displayed in the Microsoft Entra ID portal.

    ```
    Connect-MgGraph
    Get-MgBetaUser -Filter "userPrincipalName eq 'username@somedomain.com'" | FL
    ```

6. Review the output field named **OnPremisesImmutableId**. If this field contains a data value, it means that the  user is not cloud-only. If the user is not cloud-only, create a cloud-only account for that user, assign the user to their respective roles and then remove the account that is not cloud-only from Microsoft Entra ID.

#### MS.AAD.7.4v1 Instructions

1. In **Microsoft Entra admin center**  select **Roles and admins**. Perform the steps below for each highly privileged role. We reference the Global Administrator role as an example.

2. Select the **Global administrator role**.

3. Under **Manage**, select **Assignments** and click the **Active assignments** tab.

4. Verify there are no users or groups with a value of **Permanent** in the **End time** column. If there are any, recreate those assignments to have an expiration date using Microsoft Entra ID PIM or an alternative PAM system. If a group is identified and it is enrolled in PIM for Groups, see the exception cases below for details.

Exception cases:
- Emergency access accounts that require perpetual active assignment.
- Service accounts that require perpetual active assignment.
- If using PIM for Groups, a group that is enrolled in PIM is allowed to have a perpetual active assignment to a role because activation is handled by PIM for Groups.

#### MS.AAD.7.5v1 Instructions

1. Perform the steps below for each highly privileged role. We reference the Global Administrator role as an example.

2. In **Microsoft Entra admin center**  select **Roles and admins**.

3. Select the **Global administrator role**.

4. Under **Manage**, select **Assignments** and click the **Active assignments** tab.

5. For each user or group listed, examine the value in the **Start time** column. If it contains a value of **-**, this indicates the respective user/group was assigned to that role outside of Microsoft Entra ID PIM. If the role was assigned outside of Microsoft Entra ID PIM, delete the assignment and recreate it using Microsoft Entra ID PIM.

#### MS.AAD.7.6v1 Instructions

1. In the **Microsoft Entra Portal**, under **Identity Governance**, select **Privileged Identity Management (PIM)**, and then under **Manage**, select **Microsoft Entra roles**.

2. Under **Manage**, select **Roles**.

  1.  Select the **Global Administrator** role in the list.
  2.  Click **Settings**.
  3.  Click **Edit**.
  4.  Select the **Require approval to activate** option.
  5.  Click **Update**.

3. Review the list of groups that are actively assigned to the **Global Administrator** role. If any of the groups are enrolled in PIM for Groups, then also apply the same configurations under step 2 above to each PIM group's **Member** settings.

#### MS.AAD.7.7v1 Instructions

1.  In the **Microsoft Entra Portal**, under **Identity Governance**, select **Privileged Identity Management (PIM)**, and then under **Manage**, select **Microsoft Entra roles**.

2. Under **Manage**, select **Roles**. Perform the steps below for each highly privileged role. We reference the Global Administrator role as an example.

3. Click the **Global Administrator** role.

4. Click **Settings** and then click **Edit**.

5. Click the **Notification** tab.

6. Under **Send notifications when members are assigned as eligible to this role**, in the **Role assignment alert > Additional recipients** textbox, enter the email address of the security monitoring mailbox configured to receive privileged role assignment alerts.

7. Under **Send notifications when members are assigned as active to this role**, in the **Role assignment alert > Additional recipients** textbox, enter the email address of the security monitoring mailbox configured to receive privileged role assignment alerts.

8. Click **Update**.

9. For each of the highly privileged roles, if they have any PIM groups actively assigned to them, then also apply the same configurations per the steps above to each PIM group's **Member** settings.

#### MS.AAD.7.8v1 Instructions

1. In the **Microsoft Entra Portal**, under **Identity Governance**, select **Privileged Identity Management (PIM)**, and then under **Manage**, select **Microsoft Entra roles**.

2. Under **Manage**, select **Roles**.

3. Click the **Global Administrator** role.

4. Click **Settings** and then click **Edit**.

5. Click the **Notification** tab.

6. Under **Send notifications when eligible members activate this role**, in the **Role activation alert > Additional recipients** textbox, enter the email address of the security monitoring mailbox configured to receive Global Administrator activation alerts.

7. Click **Update**.

8. If the Global Administrator role has any PIM groups actively assigned to it, then also apply the same configurations per the steps above to each PIM group's **Member** settings.

#### MS.AAD.7.9v1 Instructions

 1. Follow the same instructions as MS.AAD.7.8v1 for each of the highly privileged roles (other than Global Administrator) but enter a security monitoring mailbox different from the one used to monitor Global Administrator activations.

 2. For each of the highly privileged roles, if they have any PIM groups actively assigned to them, then also apply the same configurations per step 1 to each PIM group's **Member** settings.

## 8. Guest User Access

This section provides policies that help reduce security risks related to integrating M365 guest users. A guest user is a specific type of external user who belongs to a separate organization but can access files, meetings, Teams, and other data in the target tenant. It is common to invite guest users to a tenant for cross-agency collaboration purposes.

### Policies
#### MS.AAD.8.1v1
Guest users SHOULD have limited or restricted access to Microsoft Entra ID directory objects.

![Automated Check](https://img.shields.io/badge/Automated_Check-5E9732)

<!--Policy: MS.AAD.8.1v1; Criticality: SHOULD -->
- _Rationale:_ Limiting the amount of object information available to guest users in the tenant, reduces malicious reconnaissance exposure, should a guest account become compromised or be created by an adversary.
- _Last modified:_ June 2023
- _NIST SP 800-53 Rev. 5 FedRAMP High Baseline Mapping:_ AC-6
- _MITRE ATT&CK TTP Mapping:_
  - [T1087: Account Discovery](https://attack.mitre.org/techniques/T1087/)
    - [T1087.003: Email Account](https://attack.mitre.org/techniques/T1087/003/)
    - [T1087.004: Cloud Account](https://attack.mitre.org/techniques/T1087/004/)
  - [T1526: Cloud Service Discovery](https://attack.mitre.org/techniques/T1526/)

#### MS.AAD.8.2v1
Only users with the Guest Inviter role SHOULD be able to invite guest users.

![Automated Check](https://img.shields.io/badge/Automated_Check-5E9732)

<!--Policy: MS.AAD.8.2v1; Criticality: SHOULD -->
- _Rationale:_ By only allowing an authorized group of individuals to invite external users to create accounts in the tenant, an agency can enforce a guest user account approval process, reducing the risk of unauthorized account creation.
- _Last modified:_ June 2023
- _NIST SP 800-53 Rev. 5 FedRAMP High Baseline Mapping:_ AC-6(10)
- _MITRE ATT&CK TTP Mapping:_
  - [T1098: Account Manipulation](https://attack.mitre.org/techniques/T1098/)
    - [T1098.003: Additional Cloud Roles](https://attack.mitre.org/techniques/T1098/003/)

#### MS.AAD.8.3v1
Guest invites SHOULD only be allowed to specific external domains that have been authorized by the agency for legitimate business purposes.

[![Manual](https://img.shields.io/badge/Manual-046B9A)](./aad.md#msaad83v1-instructions)

<!--Policy: MS.AAD.8.3v1; Criticality: SHOULD -->
- _Rationale:_ Limiting which domains can be invited to create guest accounts in the tenant helps reduce the risk of users from unauthorized external organizations getting access.
- _Last modified:_ June 2023
- _NIST SP 800-53 Rev. 5 FedRAMP High Baseline Mapping:_ AC-3
- _MITRE ATT&CK TTP Mapping:_
  - [T1078: Valid Accounts](https://attack.mitre.org/techniques/T1078/)
    - [T1078.001: Default Accounts](https://attack.mitre.org/techniques/T1078/001/)

### Resources

- [Configure external collaboration settings for B2B in Microsoft Entra External ID](https://learn.microsoft.com/en-us/entra/external-id/external-collaboration-settings-configure)

- [Compare member and guest default permissions](https://learn.microsoft.com/en-us/entra/fundamentals/users-default-permissions#compare-member-and-guest-default-permissions)

### License Requirements

- N/A

### Implementation

#### MS.AAD.8.1v1 Instructions

1. In **Microsoft Entra admin center**  select **External Identities > External collaboration settings**.

2. Under **Guest user access**, select either **Guest users have limited access to properties and memberships of directory objects** or **Guest user access is restricted to properties and memberships of their own directory objects (most restrictive)**.

3. Click **Save**.

#### MS.AAD.8.2v1 Instructions

1. In **Microsoft Entra admin center**  select **External Identities > External collaboration settings**.

2.  Under **Guest invite settings**, select **Only users assigned to specific admin roles can invite guest users**.

3. Click **Save**.

#### MS.AAD.8.3v1 Instructions

1. In **Microsoft Entra admin center**  select **External Identities > External collaboration settings**.

2. Under **Collaboration restrictions**, select **Allow invitations
    only to the specified domains (most restrictive)**.

3. Select **Target domains** and enter the names of the external domains authorized by the agency for guest user access.

4. Click **Save**.


# Appendix A: Microsoft Entra ID hybrid Guidance

Most of this document does not focus on securing Microsoft Entra ID hybrid environments. CISA released a separate [Hybrid Identity Solutions Architecture](https://www.cisa.gov/sites/default/files/2023-03/csso-scuba-guidance_document-hybrid_identity_solutions_architecture-2023.03.22-final.pdf) document addressing the unique implementation requirements of Microsoft Entra ID hybrid infrastructure.

# Appendix B: Cross-tenant Access Guidance

Some of the conditional access policies contained in this security baseline, if implemented as described, will impact guest user access to a tenant. For example, the policies require users to perform MFA and originate from a managed device to gain access. These requirements are also enforced for guest users. For these policies to work effectively with guest users, both the home tenant (the one the guest user belongs to) and the resource tenant (the target tenant) may need to configure their Microsoft Entra ID cross-tenant access settings.

Microsoft’s [Authentication and Conditional Access for External ID](https://learn.microsoft.com/en-us/entra/external-id/authentication-conditional-access) provides an understanding of how MFA and device claims are passed from the home tenant to the resource tenant. To configure the inbound and outbound cross-tenant access settings in Microsoft Entra External ID, refer to Microsoft’s [Overview: Cross-tenant access with Microsoft Entra External ID](https://learn.microsoft.com/en-us/entra/external-id/cross-tenant-access-overview).

**`TLP:CLEAR`**<|MERGE_RESOLUTION|>--- conflicted
+++ resolved
@@ -34,7 +34,7 @@
 
 **BOD 25-01 Requirement**: This indicator means that the policy is required under CISA BOD 25-01.
 
-**Automated Check**: This indicator means that the policy can be automatically checked via ScubaGear. See the [Quick Start Guide](../../../README.md#quick-start-guide) for help getting started. See the [Quick Start Guide](../../../README.md#quick-start-guide) for help getting started.
+**Automated Check**: This indicator means that the policy can be automatically checked via ScubaGear.
 
 **Configurable**: This indicator means that the policy can be customized via config file.
 
@@ -76,7 +76,6 @@
 [![Configurable](https://img.shields.io/badge/Configurable-005288)](../../../docs/configuration/configuration.md#conditional-access-policy-exclusions)
 
 <!--Policy: MS.AAD.1.1v1; Criticality: SHALL -->
-<!--ExclusionType: CapExclusions-->
 - _Rationale:_ The security risk of allowing legacy authentication protocols is they do not support MFA. Blocking legacy protocols reduces the impact of user credential theft.
 - _Last modified:_ June 2023
 - _NIST SP 800-53 Rev. 5 FedRAMP High Baseline Mapping:_ CM-7
@@ -131,13 +130,8 @@
 [![BOD 25-01 Requirement](https://img.shields.io/badge/BOD_25--01_Requirement-C41230)](https://www.cisa.gov/news-events/directives/bod-25-01-implementation-guidance-implementing-secure-practices-cloud-services)
 ![Automated Check](https://img.shields.io/badge/Automated_Check-5E9732)
 [![Configurable](https://img.shields.io/badge/Configurable-005288)](../../../docs/configuration/configuration.md#conditional-access-policy-exclusions)
-<<<<<<< HEAD
 
 <!--Policy: MS.AAD.2.1v1; Criticality: SHALL -->
-=======
-<!--ExclusionType: CapExclusions--><!--Policy: MS.AAD.2.1v1; Criticality: SHALL -->
-
->>>>>>> 2cb1f67e
 - _Rationale:_ Blocking high-risk users may prevent compromised accounts from accessing the tenant.
 - _Last modified:_ June 2023
 - _Note:_ Users identified as high risk by Microsoft Entra ID Identity Protection can be blocked from accessing the system via a Microsoft Entra ID Conditional Access policy. A high-risk user will be blocked until an administrator remediates their account.
@@ -167,7 +161,6 @@
 [![Configurable](https://img.shields.io/badge/Configurable-005288)](../../../docs/configuration/configuration.md#conditional-access-policy-exclusions)
 
 <!--Policy: MS.AAD.2.3v1; Criticality: SHALL -->
-<!--ExclusionType: CapExclusions-->
 - _Rationale:_ This prevents compromised accounts from accessing the tenant.
 - _Last modified:_ June 2023
 - _NIST SP 800-53 Rev. 5 FedRAMP High Baseline Mapping:_ AC-2(12), AC-2(13)
@@ -245,7 +238,6 @@
 [![Configurable](https://img.shields.io/badge/Configurable-005288)](../../../docs/configuration/configuration.md#conditional-access-policy-exclusions)
 
 <!--Policy: MS.AAD.3.1v1; Criticality: SHALL -->
-<!--ExclusionType: CapExclusions-->
 - _Rationale:_ Weaker forms of MFA do not protect against sophisticated phishing attacks. By enforcing methods resistant to phishing, those risks are minimized.
 - _Last modified:_ June 2023
 - _NIST SP 800-53 Rev. 5 FedRAMP High Baseline Mapping:_ IA-2(1), IA-2(2), IA-5c, IA-5g, IA-2(8)
@@ -263,7 +255,6 @@
 
 
 <!--Policy: MS.AAD.3.2v1; Criticality: SHALL -->
-<!--ExclusionType: CapExclusions-->
 - _Rationale:_ This is a stopgap security policy to help protect the tenant if phishing-resistant MFA has not been enforced. This policy requires MFA enforcement, thus reducing single-form authentication risk.
 - _Last modified:_ June 2023
 - _Note:_ If a conditional access policy has been created enforcing phishing-resistant MFA, then this policy is not necessary. This policy does not dictate the specific MFA method.
@@ -330,7 +321,6 @@
 [![Configurable](https://img.shields.io/badge/Configurable-005288)](../../../docs/configuration/configuration.md#conditional-access-policy-exclusions)
 
 <!--Policy: MS.AAD.3.6v1; Criticality: SHALL -->
-<!--ExclusionType: CapExclusions-->
 - _Rationale:_ This is a backup security policy to help protect privileged access to the tenant if the conditional access policy, which requires MFA for all users, is disabled or misconfigured.
 - _Last modified:_ June 2023
 - _Note:_ Refer to the Highly Privileged Roles section at the top of this document for a reference list of roles considered highly privileged.
@@ -349,7 +339,6 @@
 [![Configurable](https://img.shields.io/badge/Configurable-005288)](../../../docs/configuration/configuration.md#conditional-access-policy-exclusions)
 
 <!--Policy: MS.AAD.3.7v1; Criticality: SHOULD -->
-<!--ExclusionType: CapExclusions-->
 - _Rationale:_ The security risk of an adversary authenticating to the tenant from their own device is reduced by requiring a managed device to authenticate. Managed devices are under the provisioning and control of the agency. [OMB-22-09](https://www.whitehouse.gov/wp-content/uploads/2022/01/M-22-09.pdf) states, "When authorizing users to access resources, agencies must consider at least one device-level signal alongside identity information about the authenticated user."
 - _Last modified:_ June 2023
 - _NIST SP 800-53 Rev. 5 FedRAMP High Baseline Mapping:_ AC-20b, IA-3
@@ -364,7 +353,6 @@
 [![Configurable](https://img.shields.io/badge/Configurable-005288)](../../../docs/configuration/configuration.md#conditional-access-policy-exclusions)
 
 <!--Policy: MS.AAD.3.8v1; Criticality: SHOULD -->
-<!--ExclusionType: CapExclusions-->
 - _Rationale:_ Reduce risk of an adversary using stolen user credentials and then registering their own MFA device to access the tenant by requiring a managed device provisioned and controlled by the agency to perform registration actions. This prevents the adversary from using their own unmanaged device to perform the registration.
 - _Last modified:_ June 2023
 - _NIST SP 800-53 Rev. 5 FedRAMP High Baseline Mapping:_ AC-20b, IA-3
@@ -381,7 +369,6 @@
 [![Configurable](https://img.shields.io/badge/Configurable-005288)](../../../docs/configuration/configuration.md#conditional-access-policy-exclusions)
 
 <!--Policy: MS.AAD.3.9v1; Criticality: SHOULD -->
-<!--ExclusionType: CapExclusions-->
 - _Rationale:_ The device code authentication flow has been abused to compromise user accounts via phishing. Since most organizations using M365 don't need device code authentication, blocking it mitigates the risk.
 - _Last modified:_ February 2025
 - _NIST SP 800-53 Rev. 5 FedRAMP High Baseline Mapping:_ CM-7
@@ -750,7 +737,6 @@
 
 
 <!--Policy: MS.AAD.7.4v1; Criticality: SHALL -->
-<!--ExclusionType: RoleExclusions-->
 - _Rationale:_ Instead of giving users permanent assignments to privileged roles, provisioning access just in time lessens exposure if those accounts become compromised. In Microsoft Entra ID PIM or an alternative PAM system, just in time access can be provisioned by assigning users to roles as eligible instead of perpetually active.
 - _Last modified:_ June 2023
 - _Note:_ Exceptions to this policy are:
