using module 'ScubaConfig\ScubaConfig.psm1'
function Invoke-SCuBA {
    <#
    .SYNOPSIS
    Execute the SCuBAGear tool security baselines for specified M365 products.
    .Description
    This is the main function that runs the Providers, Rego, and Report creation all in one PowerShell script call.
    .Parameter ProductNames
    A list of one or more M365 shortened product names that the tool will assess when it is executed. Acceptable product name values are listed below.
    To assess Azure Active Directory you would enter the value aad.
    To assess Exchange Online you would enter exo and so forth.
    - Azure Active Directory: aad
    - Defender for Office 365: defender
    - Exchange Online: exo
    - OneDrive: onedrive
    - MS Power Platform: powerplatform
    - SharePoint Online: sharepoint
    - MS Teams: teams.
    Use '*' to run all baselines.
    .Parameter M365Environment
    This parameter is used to authenticate to the different commercial/government environments.
    Valid values include "commercial", "gcc", "gcchigh", or "dod".
    - For M365 tenants with E3/E5 licenses enter the value **"commercial"**.
    - For M365 Government Commercial Cloud tenants with G3/G5 licenses enter the value **"gcc"**.
    - For M365 Government Commercial Cloud High tenants enter the value **"gcchigh"**.
    - For M365 Department of Defense tenants enter the value **"dod"**.
    Default value is 'commercial'.
    .Parameter OPAPath
    The folder location of the OPA Rego executable file.
    The OPA Rego executable embedded with this project is located in the project's root folder.
    If you want to execute the tool using a version of OPA Rego located in another folder,
    then customize the variable value with the full path to the alternative OPA Rego exe file.
    .Parameter LogIn
    A `$true` or `$false` variable that if set to `$true`
    will prompt you to provide credentials if you want to establish a connection
    to the specified M365 products in the **$ProductNames** variable.
    For most use cases, leave this variable to be `$true`.
    A connection is established in the current PowerShell terminal session with the first authentication.
    If you want to run another verification in the same PowerShell session simply set
    this variable to be `$false` to bypass the reauthenticating in the same session. Default is $true.
    Note: defender will ask for authentication even if this variable is set to `$false`
    .Parameter Version
    Will output the current ScubaGear version to the terminal without running this cmdlet.
    .Parameter AppID
    The application ID of the service principal that's used during certificate based
    authentication. A valid value is the GUID of the application ID (service principal).
    .Parameter CertificateThumbprint
    The thumbprint value specifies the certificate that's used for certificate base authentication.
    The underlying PowerShell modules retrieve the certificate from the user's certificate store.
    As such, a copy of the certificate must be located there.
    .Parameter Organization
    Specify the organization that's used in certificate based authentication.
    Use the tenant's tenantname.onmicrosoft.com domain for the parameter value.
    .Parameter OutPath
    The folder path where both the output JSON and the HTML report will be created.
    The folder will be created if it does not exist. Defaults to current directory.
    .Parameter OutFolderName
    The name of the folder in OutPath where both the output JSON and the HTML report will be created.
    Defaults to "M365BaselineConformance". The client's local timestamp will be appended.
    .Parameter OutProviderFileName
    The name of the Provider output JSON created in the folder created in OutPath.
    Defaults to "ProviderSettingsExport".
    .Parameter OutRegoFileName
    The name of the Rego output JSON and CSV created in the folder created in OutPath.
    Defaults to "TestResults".
    .Parameter OutReportName
    The name of the main html file page created in the folder created in OutPath.
    Defaults to "BaselineReports".
    .Parameter DisconnectOnExit
    Set switch to disconnect all active connections on exit from ScubaGear (default: $false)
    .Example
    Invoke-SCuBA
    Run an assessment against by default a commercial M365 Tenant against the
    Azure Active Directory, Exchange Online, Microsoft Defender, One Drive, SharePoint Online, and Microsoft Teams
    security baselines. The output will stored in the current directory in a folder called M365BaselineConformaance_*.
    .Example
    Invoke-SCuBA -Version
    This example returns the version of SCuBAGear.
    .Example
    Invoke-SCuBA -ConfigFilePath MyConfig.json
    This example uses the specified configuration file when executing SCuBAGear.
    .Example
    Invoke-SCuBA -ProductNames aad, defender -OPAPath . -OutPath .
    The example will run the tool against the Azure Active Directory, and Defender security
    baselines.
    .Example
    Invoke-SCuBA -ProductNames * -M365Environment dod -OPAPath . -OutPath .
    This example will run the tool against all available security baselines with the
    'dod' teams endpoint.
    .Example
    Invoke-SCuBA -ProductNames aad,exo -M365Environment gcc -OPAPath . -OutPath . -DisconnectOnExit
    Run the tool against Azure Active Directory and Exchange Online security
    baselines, disconnecting connections for those products when complete.
    .Example
    Invoke-SCuBA -ProductNames * -CertificateThumbprint <insert-thumbprint> -AppID <insert-appid> -Organization "tenant.onmicrosoft.com"
    This example will run the tool against all available security baselines while authenticating using a Service Principal with the CertificateThumprint bundle of parameters.
    .Functionality
    Public
    #>
    [CmdletBinding()]
    param (
        [Parameter(Mandatory = $false, ParameterSetName = 'Report')]
        [ValidateNotNullOrEmpty()]
        [ValidateSet("teams", "exo", "defender", "aad", "powerplatform", "sharepoint", "onedrive", '*', IgnoreCase = $false)]
        [string[]]
        $ProductNames = @("teams", "exo", "defender", "aad", "sharepoint", "onedrive"),

        [Parameter(Mandatory = $false, ParameterSetName = 'Report')]
        [ValidateSet("commercial", "gcc", "gcchigh", "dod", IgnoreCase = $false)]
        [ValidateNotNullOrEmpty()]
        [string]
        $M365Environment = "commercial",

        [Parameter(Mandatory = $false, ParameterSetName = 'Report')]
        [ValidateScript({Test-Path -PathType Container $_})]
        [string]
        $OPAPath = (Join-Path -Path $PSScriptRoot -ChildPath "..\..\.."),

        [Parameter(Mandatory = $false, ParameterSetName = 'Report')]
        [ValidateNotNullOrEmpty()]
        [ValidateSet($true, $false)]
        [boolean]
        $LogIn = $true,

        [Parameter(Mandatory = $false, ParameterSetName = 'Report')]
        [switch]
        $DisconnectOnExit,

        [Parameter(ParameterSetName = 'VersionOnly')]
        [switch]
        $Version,

        [Parameter(Mandatory = $false, ParameterSetName = 'Report')]
        [string]
        $AppID,

        [Parameter(Mandatory = $false, ParameterSetName = 'Report')]
        [string]
        $CertificateThumbprint,

        [Parameter(Mandatory = $false, ParameterSetName = 'Report')]
        [string]
        $Organization,

        [Parameter(Mandatory = $false, ParameterSetName = 'Report')]
        [ValidateNotNullOrEmpty()]
        [string]
        $OutPath = '.',

        [Parameter(Mandatory = $false, ParameterSetName = 'Report')]
        [ValidateNotNullOrEmpty()]
        [string]
        $OutFolderName = "M365BaselineConformance",

        [Parameter(Mandatory = $false, ParameterSetName = 'Report')]
        [ValidateNotNullOrEmpty()]
        [string]
        $OutProviderFileName = "ProviderSettingsExport",

        [Parameter(Mandatory = $false, ParameterSetName = 'Report')]
        [ValidateNotNullOrEmpty()]
        [string]
        $OutRegoFileName = "TestResults",

        [Parameter(Mandatory = $false, ParameterSetName = 'Report')]
        [ValidateNotNullOrEmpty()]
        [string]
        $OutReportName = "BaselineReports",

        [Parameter(Mandatory = $true, ParameterSetName = 'Configuration')]
        [ValidateScript({
            if (-Not ($_ | Test-Path)){
                throw "SCuBA configuration file or folder does not exist."
            }
            if (-Not ($_ | Test-Path -PathType Leaf)){
                throw "SCuBA configuration Path argument must be a file."
            }
            return $true
        })]
        [System.IO.FileInfo]
        $ConfigFilePath
    )
    process {
        $ParentPath = Split-Path $PSScriptRoot -Parent
        $ScubaManifest = Import-PowerShellDataFile (Join-Path -Path $ParentPath -ChildPath 'ScubaGear.psd1' -Resolve)
        $ModuleVersion = $ScubaManifest.ModuleVersion
        if ($Version) {
            Write-Output("SCuBA Gear v$ModuleVersion")
            return
        }

        if ($PSCmdlet.ParameterSetName -eq 'Report'){

            if ($ProductNames -eq '*'){
                $ProductNames = "teams", "exo", "defender", "aad", "sharepoint", "onedrive", "powerplatform"
            }

            $ProvidedParameters = @{
                'ProductNames' = $ProductNames | Sort-Object
                'M365Environment' = $M365Environment
                'OPAPath' = $OPAPath
                'LogIn' = $LogIn
                'DisconnectOnExit' = $DisconnectOnExit
                'OutPath' = $OutPath
                'OutFolderName' = $OutFolderName
                'OutProviderFileName' = $OutProviderFileName
                'OutRegoFileName' = $OutRegoFileName
                'OutReportName' = $OutReportName
            }

            $ScubaConfig = New-Object -Type PSObject -Property $ProvidedParameters
        }

        Remove-Resources
        Import-Resources # Imports Providers, RunRego, CreateReport, Connection

        if ($PSCmdlet.ParameterSetName -eq 'Configuration'){
            if (-Not ([ScubaConfig]::GetInstance().LoadConfig($ConfigFilePath))){
                Write-Error -Message "The config file failed to load: $ConfigFilePath"
            }
            else {
                $ScubaConfig = [ScubaConfig]::GetInstance().Configuration
            }
        }

        # The equivalent of ..\..
        $ParentPath = Split-Path $(Split-Path $ParentPath -Parent) -Parent

        # Creates the output folder
        $Date = Get-Date
        $DateStr = $Date.ToString("yyyy_MM_dd_HH_mm_ss")
        $FormattedTimeStamp = $DateStr

        $OutFolderPath = $ScubaConfig.OutPath
        $FolderName = "$($ScubaConfig.OutFolderName)_$($FormattedTimeStamp)"
        New-Item -Path $OutFolderPath -Name $($FolderName) -ItemType Directory | Out-Null
        $OutFolderPath = Join-Path -Path $OutFolderPath -ChildPath $FolderName

        $ConnectionParams = @{
<<<<<<< HEAD
            'LogIn' = $ScubaConfig.LogIn;
            'ProductNames' = $ScubaConfig.ProductNames;
            'M365Environment' = $ScubaConfig.M365Environment;
=======
            'LogIn' = $LogIn;
            'ProductNames' = $ProductNames;
            'M365Environment' = $M365Environment;
            'BoundParameters' = $PSBoundParameters;
>>>>>>> 94190671
        }

        $ProdAuthFailed = Invoke-Connection @ConnectionParams
        if ($ProdAuthFailed.Count -gt 0) {
            $Difference = Compare-Object $ScubaConfig.ProductNames -DifferenceObject $ProdAuthFailed -PassThru
            if (-not $Difference) {
                throw "All products were unable to establish a connection aborting execution"
            }
            else {
                $ScubaConfig.ProductNames = $Difference
            }
        }

        $TenantDetails = Get-TenantDetail -ProductNames $ScubaConfig.ProductNames -M365Environment $ScubaConfig.M365Environment
        $ProviderParams = @{
            'ProductNames' = $ScubaConfig.ProductNames;
            'M365Environment' = $ScubaConfig.M365Environment;
            'TenantDetails' = $TenantDetails;
            'ModuleVersion' = $ModuleVersion;
            'OutFolderPath' = $OutFolderPath;
<<<<<<< HEAD
            'OutProviderFileName' = $ScubaConfig.OutProviderFileName;
=======
            'OutProviderFileName' = $OutProviderFileName;
            'BoundParameters' = $PSBoundParameters;
>>>>>>> 94190671
        }
        $RegoParams = @{
            'ProductNames' = $ScubaConfig.ProductNames;
            'OPAPath' = $ScubaConfig.OPAPath;
            'ParentPath' = $ParentPath;
            'OutFolderPath' = $OutFolderPath;
            'OutProviderFileName' = $ScubaConfig.OutProviderFileName;
            'OutRegoFileName' = $ScubaConfig.OutRegoFileName;
        }
        # Converted back from JSON String for PS Object use
        $TenantDetails = $TenantDetails | ConvertFrom-Json
        $ReportParams = @{
            'ProductNames' = $ScubaConfig.ProductNames;
            'TenantDetails' = $TenantDetails;
            'ModuleVersion' = $ModuleVersion;
            'OutFolderPath' = $OutFolderPath;
            'OutProviderFileName' = $ScubaConfig.OutProviderFileName;
            'OutRegoFileName' = $ScubaConfig.OutRegoFileName;
            'OutReportName' = $ScubaConfig.OutReportName;
        }

        try {
            Invoke-ProviderList @ProviderParams
            Invoke-RunRego @RegoParams
            Invoke-ReportCreation @ReportParams
        } finally {
            if ($ScubaConfig.DisconnectOnExit) {
                if($VerbosePreference -eq "Continue") {
                    Disconnect-SCuBATenant -ProductNames $ScubaConfig.ProductNames -ErrorAction SilentlyContinue -Verbose
                }
                else {
                    Disconnect-SCuBATenant -ProductNames $ScubaConfig.ProductNames -ErrorAction SilentlyContinue
                }
            }
        }
    }
}

$ArgToProd = @{
    teams = "Teams";
    exo = "EXO";
    defender = "Defender";
    aad = "AAD";
    powerplatform = "PowerPlatform";
    sharepoint = "SharePoint";
    onedrive = "OneDrive";
}

$ProdToFullName = @{
    Teams = "Microsoft Teams";
    EXO = "Exchange Online";
    Defender = "Microsoft 365 Defender";
    AAD = "Azure Active Directory";
    PowerPlatform = "Microsoft Power Platform";
    SharePoint = "SharePoint Online";
    OneDrive = "OneDrive for Business";
}

function Get-FileEncoding{
    <#
    .Description
    This function returns encoding type for setting content.
    .Functionality
    Internal
    #>
    $PSVersion = $PSVersionTable.PSVersion

    $Encoding = 'utf8'

    if ($PSVersion -ge '6.0'){
        $Encoding = 'utf8NoBom'
    }

    return $Encoding
}

function Invoke-ProviderList {
    <#
    .Description
    This function runs the various providers modules stored in the Providers Folder
    Output will be stored as a ProviderSettingsExport.json in the OutPath Folder
    .Functionality
    Internal
    #>
    [CmdletBinding()]
    param (
        [Parameter(Mandatory=$true)]
        [string[]]
        $ProductNames,

        [Parameter(Mandatory=$true)]
        [string]
        $M365Environment,

        [Parameter(Mandatory=$true)]
        [string]
        $TenantDetails,

        [Parameter(Mandatory=$true)]
        [string]
        $ModuleVersion,

        [Parameter(Mandatory=$true)]
        [string]
        $OutFolderPath,

        [Parameter(Mandatory=$true)]
        [string]
        $OutProviderFileName,

        [Parameter(Mandatory=$true)]
        [hashtable]
        $BoundParameters
    )
    process {
        # yes the syntax has to be like this
        # fixing the spacing causes PowerShell interpreter errors
        $ProviderJSON = @"
"@
        $N = 0
        $Len = $ProductNames.Length
        $ConnectTenantParams = @{
            'M365Environment' = $M365Environment
        }
        $SPOProviderParams = @{
            'M365Environment' = $M365Environment
        }

        $PnPFlag = $false
        if ($BoundParameters.AppID) {
            $ServicePrincipalParams = Get-ServicePrincipalParams -BoundParameters $BoundParameters
            $ConnectTenantParams += @{ServicePrincipalParams = $ServicePrincipalParams;}
            $PnPFlag = $true
            $SPOProviderParams += @{PnPFlag = $PnPFlag}
        }

        foreach ($Product in $ProductNames) {
            $BaselineName = $ArgToProd[$Product]
            $N += 1
            $Percent = $N*100/$Len
            $Status = "Running the $($BaselineName) Provider; $($N) of $($Len) Product settings extracted"
            $ProgressParams = @{
                'Activity' = "Running the provider for each baseline"
                'Status' = $Status;
                'PercentComplete' = $Percent;
                'Id' = 1;
            }
            Write-Progress @ProgressParams
            $RetVal = ""
            switch ($Product) {
                "aad" {
                    $RetVal = Export-AADProvider | Select-Object -Last 1
                }
                "exo" {
                    $RetVal = Export-EXOProvider | Select-Object -Last 1
                }
                "defender" {
                    $RetVal = Export-DefenderProvider @ConnectTenantParams  | Select-Object -Last 1
                }
                "powerplatform" {
                    $RetVal = Export-PowerPlatformProvider -M365Environment $M365Environment | Select-Object -Last 1
                }
                "onedrive" {
                    $RetVal = Export-OneDriveProvider -PnPFlag:$PnPFlag | Select-Object -Last 1
                }
                "sharepoint" {
                    $RetVal = Export-SharePointProvider @SPOProviderParams | Select-Object -Last 1
                }
                "teams" {
                    $RetVal = Export-TeamsProvider | Select-Object -Last 1
                }
                default {
                    Write-Error -Message "Invalid ProductName argument"
                }
            }
            $ProviderJSON += $RetVal
        }

        $ProviderJSON = $ProviderJSON.TrimEnd(",")
        $TimeZone = ""
        if ((Get-Date).IsDaylightSavingTime()) {
            $TimeZone = (Get-TimeZone).DaylightName
        }
        else {
            $TimeZone = (Get-TimeZone).StandardName
        }
        $BaselineSettingsExport = @"
{
        "baseline_version": "0.1",
        "module_version": "$ModuleVersion",
        "date": "$(Get-Date) $($TimeZone)",
        "tenant_details": $($TenantDetails),

        $ProviderJSON
}
"@
        $BaselineSettingsExport = $BaselineSettingsExport.replace("\`"", "'")
        $BaselineSettingsExport = $BaselineSettingsExport.replace("\", "")
        $FinalPath = Join-Path -Path $OutFolderPath -ChildPath "$($OutProviderFileName).json"
        $BaselineSettingsExport | Set-Content -Path $FinalPath -Encoding $(Get-FileEncoding)
    }
}

function Invoke-RunRego {
    <#
    .Description
    This function runs the RunRego module.
    Which runs the various rego files against the
    ProviderSettings.json using the specified OPA executable
    Output will be stored as a TestResults.json in the OutPath Folder
    .Functionality
    Internal
    #>
    [CmdletBinding()]
    param(
        [Parameter(Mandatory=$true)]
        [string[]]
        $ProductNames,

        [string]
        $OPAPath = $PSScriptRoot,

        [Parameter(Mandatory=$true)]
        [String]
        $ParentPath,

        [Parameter(Mandatory=$true)]
        [String]
        $OutFolderPath,

        [Parameter(Mandatory=$true)]
        [String]
        $OutProviderFileName,

        [Parameter(Mandatory=$true)]
        [string]
        $OutRegoFileName
    )
    process {
        $TestResults = @()
        $N = 0
        $Len = $ProductNames.Length
        foreach ($Product in $ProductNames) {
            $BaselineName = $ArgToProd[$Product]
            $N += 1
            $Percent = $N*100/$Len

            $Status = "Running the $($BaselineName) Rego Verification; $($N) of $($Len) Rego verifications completed"
            $ProgressParams = @{
                'Activity' = "Running the rego for each baseline";
                'Status' = $Status;
                'PercentComplete' = $Percent;
                'Id' = 1;
            }
            Write-Progress @ProgressParams
            $InputFile = Join-Path -Path $OutFolderPath "$($OutProviderFileName).json"
            $RegoFile = Join-Path -Path $ParentPath -ChildPath "Rego"
            $RegoFile = Join-Path -Path $RegoFile -ChildPath "$($BaselineName)Config.rego"
            $params = @{
                'InputFile' = $InputFile;
                'RegoFile' = $RegoFile;
                'PackageName' = $Product;
                'OPAPath' = $OPAPath
            }
            $RetVal = Invoke-Rego @params
            $TestResults += $RetVal
            }

            $TestResultsJson = $TestResults | ConvertTo-Json -Depth 5
            $FileName = Join-Path -path $OutFolderPath "$($OutRegoFileName).json"
            $TestResultsJson | Set-Content -Path $FileName -Encoding $(Get-FileEncoding)

            foreach ($Product in $TestResults) {
                foreach ($Test in $Product) {
                    # ConvertTo-Csv struggles with the nested nature of the ActualValue
                    # and Commandlet fields. Explicitly convert these to json strings before
                    # calling ConvertTo-Csv
                    $Test.ActualValue = $Test.ActualValue | ConvertTo-Json -Depth 3 -Compress
                    $Test.Commandlet = $Test.Commandlet -Join ", "
                }
            }

            $TestResultsCsv = $TestResults | ConvertTo-Csv -NoTypeInformation
            $CSVFileName = Join-Path -Path $OutFolderPath "$($OutRegoFileName).csv"
            $TestResultsCsv | Set-Content -Path $CSVFileName -Encoding $(Get-FileEncoding)
        }
    }

function Pluralize {
    <#
    .Description
    This function whether the singular or plural version of the noun
    is needed and returns the appropriate version.
    .Functionality
    Internal
    #>
    [CmdletBinding()]
    param (
        [Parameter(Mandatory=$true)]
        [string]
        $SingularNoun,

        [Parameter(Mandatory=$true)]
        [string]
        $PluralNoun,

        [Parameter(Mandatory=$true)]
        [int]
        $Count
    )
    process {
        if ($Count -gt 1) {
            $PluralNoun
        }
        else {
            $SingularNoun
        }
    }
}

function Invoke-ReportCreation {
    <#
    .Description
    This function runs the CreateReport Module
    which creates an HTML report using the TestResults.json.
    Output will be stored as various HTML files in the OutPath Folder.
    The report Home page will be named BaselineReports.html
    .Functionality
    Internal
    #>
    [CmdletBinding()]
    param(
        [Parameter(Mandatory=$true)]
        [string[]]
        $ProductNames,

        [Parameter(Mandatory=$true)]
        [object]
        $TenantDetails,

        [Parameter(Mandatory=$true)]
        [string]
        $ModuleVersion,

        [Parameter(Mandatory=$true)]
        [string]
        $OutFolderPath,

        [Parameter(Mandatory=$true)]
        [string]
        $OutProviderFileName,

        [Parameter(Mandatory=$true)]
        [string]
        $OutRegoFileName,

        [Parameter(Mandatory=$true)]
        [string]
        $OutReportName,

        [Parameter(Mandatory = $false)]
        [boolean]
        $Quiet = $false
    )
    process {
        $N = 0
        $Len = $ProductNames.Length
        $Fragment = @()

        $IndividualReportFolderName = "IndividualReports"
        $IndividualReportPath = Join-Path -Path $OutFolderPath -ChildPath $IndividualReportFolderName
        New-Item -Path $IndividualReportPath -ItemType "Directory" -ErrorAction "SilentlyContinue" | Out-Null

        $ReporterPath = Join-Path -Path $PSScriptRoot -ChildPath "CreateReport"
        $Images = Join-Path -Path $ReporterPath -ChildPath "images"
        Copy-Item -Path $Images -Destination $IndividualReportPath -Force -Recurse

        foreach ($Product in $ProductNames) {
            $BaselineName = $ArgToProd[$Product]
            $N += 1
            $Percent = $N*100/$Len
            $Status = "Running the $($BaselineName) Report creation; $($N) of $($Len) Baselines Reports created";
            $ProgressParams = @{
                'Activity' = "Creating the reports for each baseline"
                'Status' = $Status;
                'PercentComplete' = $Percent;
                'Id' = 1;
            }
            Write-Progress @ProgressParams

            $FullName = $ProdToFullName[$BaselineName]

            $CreateReportParams = @{
                'BaselineName' = $BaselineName;
                'FullName' = $FullName;
                'IndividualReportPath' = $IndividualReportPath;
                'OutPath' = $OutFolderPath;
                'OutProviderFileName' = $OutProviderFileName;
                'OutRegoFileName' = $OutRegoFileName;
            }

            $Report = New-Report @CreateReportParams
            $LinkPath = "$($IndividualReportFolderName)/$($BaselineName)Report.html"
            $LinkClassName = '"individual_reports"' # uses no escape characters
            $Link = "<a class=$($LinkClassName) href='$($LinkPath)'>$($FullName)</a>"

            $PassesSummary = "<div class='summary pass'>$($Report.Passes) tests passed</div>"
            $WarningsSummary = "<div class='summary'></div>"
            $FailuresSummary = "<div class='summary'></div>"
            $ManualSummary = "<div class='summary'></div>"
            $ErrorSummary = "<div class='summary'></div>"

            if ($Report.Warnings -gt 0) {
                $Noun = Pluralize -SingularNoun "warning" -PluralNoun "warnings" -Count $Report.Warnings
                $WarningsSummary = "<div class='summary warning'>$($Report.Warnings) $($Noun)</div>"
            }

            if ($Report.Failures -gt 0) {
                $Noun = Pluralize -SingularNoun "test" -PluralNoun "tests" -Count $Report.Failures
                $FailuresSummary = "<div class='summary failure'>$($Report.Failures) $($Noun) failed</div>"
            }

            if ($Report.Manual -gt 0) {
                $Noun = Pluralize -SingularNoun "check" -PluralNoun "checks" -Count $Report.Manual
                $ManualSummary = "<div class='summary manual'>$($Report.Manual) manual $($Noun) needed</div>"
            }

            if ($Report.Errors -gt 0) {
                $Noun = Pluralize -SingularNoun "check" -PluralNoun "errors" -Count $Report.Manual
                $ErrorSummary = "<div class='summary error'>$($Report.Errors) PowerShell $($Noun)</div>"
            }

            $Fragment += [pscustomobject]@{
            "Baseline Conformance Reports" = $Link;
            "Details" = "$($PassesSummary) $($WarningsSummary) $($FailuresSummary) $($ManualSummary) $($ErrorSummary)"
            }
        }
        $TenantMetaData += [pscustomobject]@{
            "Tenant Display Name" = $TenantDetails.DisplayName;
            "Tenant Domain Name" = $TenantDetails.DomainName
            "Tenant ID" = $TenantDetails.TenantId;
            "Report Date" = $Report.Date;
        }
        $TenantMetaData = $TenantMetaData | ConvertTo-Html -Fragment
        $TenantMetaData = $TenantMetaData -replace '^(.*?)<table>','<table class ="tenantdata" style = "text-align:center;">'
        $Fragment = $Fragment | ConvertTo-Html -Fragment

        $ReportHtmlPath = Join-Path -Path $ReporterPath -ChildPath "ParentReport"
        $ReportHTML = (Get-Content $(Join-Path -Path $ReportHtmlPath -ChildPath "ParentReport.html")) -Join "`n"
        $ReportHTML = $ReportHTML.Replace("{TENANT_DETAILS}", $TenantMetaData)
        $ReportHTML = $ReportHTML.Replace("{TABLES}", $Fragment)
        $ReportHTML = $ReportHTML.Replace("{MODULE_VERSION}", "v$ModuleVersion")

        $CssPath = Join-Path -Path $ReporterPath -ChildPath "styles"
        $MainCSS = (Get-Content $(Join-Path -Path $CssPath -ChildPath "main.css")) -Join "`n"
        $ReportHTML = $ReportHTML.Replace("{MAIN_CSS}", "<style>$($MainCSS)</style>")

        $ParentCSS = (Get-Content $(Join-Path -Path $CssPath -ChildPath "ParentReportStyle.css")) -Join "`n"
        $ReportHTML = $ReportHTML.Replace("{PARENT_CSS}", "<style>$($ParentCSS)</style>")

        Add-Type -AssemblyName System.Web
        $ReportFileName = Join-Path -Path $OutFolderPath "$($OutReportName).html"
        [System.Web.HttpUtility]::HtmlDecode($ReportHTML) | Out-File $ReportFileName
        if ($Quiet -eq $False) {
            Invoke-Item $ReportFileName
        }
    }
}

function Get-TenantDetail {
    <#
    .Description
    This function gets the details of the M365 Tenant using
    the various M365 PowerShell modules
    .Functionality
    Internal
    #>
    [CmdletBinding()]
    param (
        [Parameter(Mandatory=$true)]
        [ValidateSet("teams", "exo", "defender", "aad", "powerplatform", "sharepoint", "onedrive", IgnoreCase = $false)]
        [string[]]
        $ProductNames,

        [Parameter(Mandatory = $true)]
        [ValidateSet("commercial", "gcc", "gcchigh", "dod", IgnoreCase = $false)]
        [string]
        $M365Environment
    )

    # organized by best tenant details information
    if ($ProductNames.Contains("aad")) {
        Get-AADTenantDetail
    }
    elseif ($ProductNames.Contains("sharepoint")) {
        Get-AADTenantDetail
    }
    elseif ($ProductNames.Contains("onedrive")) {
        Get-AADTenantDetail
    }
    elseif ($ProductNames.Contains("teams")) {
        Get-TeamsTenantDetail -M365Environment $M365Environment
    }
    elseif ($ProductNames.Contains("powerplatform")) {
        Get-PowerPlatformTenantDetail -M365Environment $M365Environment
    }
    elseif ($ProductNames.Contains("exo")) {
        Get-EXOTenantDetail -M365Environment $M365Environment
    }
    elseif ($ProductNames.Contains("defender")) {
        Get-EXOTenantDetail -M365Environment $M365Environment
    }
    else {
        $TenantInfo = @{
            "DisplayName" = "Orchestrator Error retrieving Display name";
            "DomainName" = "Orchestrator Error retrieving Domain name";
            "TenantId" = "Orchestrator Error retrieving Tenant ID";
            "AdditionalData" = "Orchestrator Error retrieving additional data";
        }
        $TenantInfo = $TenantInfo | ConvertTo-Json -Depth 3
        $TenantInfo
    }
}

function Invoke-Connection {
    <#
    .Description
    This function uses the Connection.psm1 module
    which uses the various PowerShell modules to establish
    a connection to an M365 Tenant associated with provided
    credentials
    .Functionality
    Internal
    #>
    [CmdletBinding()]
    param(
        [Parameter(Mandatory=$true)]
        [boolean]
        $LogIn,

        [Parameter(Mandatory=$true)]
        [string[]]
        $ProductNames,

        [ValidateSet("commercial", "gcc", "gcchigh", "dod")]
        [string]
        $M365Environment = "commercial",

        [Parameter(Mandatory=$true)]
        [hashtable]
        $BoundParameters
    )

    # Increase PowerShell Maximum Function Count to support version 5.1 limitation
    [Diagnostics.CodeAnalysis.SuppressMessageAttribute('PSUseDeclaredVarsMoreThanAssignments', 'MaximumFunctionCount')]
    $MaximumFunctionCount = 32000

    $ConnectTenantParams = @{
        'ProductNames' = $ProductNames;
        'M365Environment' = $M365Environment
    }

    if ($BoundParameters.AppID) {
        $ServicePrincipalParams = Get-ServicePrincipalParams -BoundParameters $BoundParameters
        $ConnectTenantParams += @{ServicePrincipalParams = $ServicePrincipalParams;}
    }

    if ($LogIn) {
        $AnyFailedAuth = Connect-Tenant @ConnectTenantParams
        $AnyFailedAuth
    }
}


function Get-ServicePrincipalParams {
    <#
    .Description
    Returns a valid a hastable of parameters for authentication via
    Service Principal. Throws an error if there are none.
    .Functionality
    Internal
    #>
    [CmdletBinding()]
    param(
    [Parameter(Mandatory=$true)]
    [hashtable]
    $BoundParameters
    )

    $ServicePrincipalParams = @{}

    $CheckThumbprintParams = ($BoundParameters.CertificateThumbprint) `
    -and ($BoundParameters.AppID) -and ($BoundParameters.Organization)

    if ($CheckThumbprintParams) {
        $CertThumbprintParams = @{
            CertificateThumbprint = $BoundParameters.CertificateThumbprint;
            AppID = $BoundParameters.AppID;
            Organization = $BoundParameters.Organization;
        }
        $ServicePrincipalParams += @{CertThumbprintParams = $CertThumbprintParams}
    }
    else {
        throw "Missing parameters required for authentication with Service Principal Auth; Run Get-Help Invoke-Scuba for details on correct arguments"
    }
    $ServicePrincipalParams
}

function Import-Resources {
    <#
    .Description
    This function imports all of the various helper Provider,
    Rego, and Reporter modules to the runtime
    .Functionality
    Internal
    #>
    [CmdletBinding()]
    $ProvidersPath = Join-Path -Path $PSScriptRoot `
    -ChildPath "Providers" `
    -Resolve
    $ProviderResources = Get-ChildItem $ProvidersPath -Recurse | Where-Object { $_.Name -like 'Export*.psm1' }
    if (!$ProviderResources)
    {
        throw "Provider files were not found, aborting this run"
    }

    foreach ($Provider in $ProviderResources.Name) {
        $ProvidersPath = Join-Path -Path $PSScriptRoot -ChildPath "Providers"
        $ModulePath = Join-Path -Path $ProvidersPath -ChildPath $Provider
        Import-Module $ModulePath
    }
    $ConnectionPath = Join-Path -Path $PSScriptRoot -ChildPath "Connection"
    $RegoPath = Join-Path -Path $PSScriptRoot -ChildPath "RunRego"
    $ReporterPath = Join-Path -Path $PSScriptRoot -ChildPath "CreateReport"
    $ScubaConfigPath = Join-Path -Path $PSScriptRoot -ChildPath "ScubaConfig"
    Import-Module $ConnectionPath
    Import-Module $RegoPath
    Import-Module $ReporterPath
    Import-Module $ScubaConfigPath
}

function Remove-Resources {
    <#
    .Description
    This function cleans up all of the various imported modules
    Mostly meant for dev work
    .Functionality
    Internal
    #>
    [CmdletBinding()]
    $Providers = @("ExportPowerPlatform", "ExportEXOProvider", "ExportAADProvider",
    "ExportDefenderProvider", "ExportTeamsProvider", "ExportSharePointProvider", "ExportOneDriveProvider")
    foreach ($Provider in $Providers) {
        Remove-Module $Provider -ErrorAction "SilentlyContinue"
    }

    Remove-Module "ScubaConfig" -ErrorAction "SilentlyContinue"
    Remove-Module "RunRego" -ErrorAction "SilentlyContinue"
    Remove-Module "CreateReport" -ErrorAction "SilentlyContinue"
    Remove-Module "Connection" -ErrorAction "SilentlyContinue"
}

function Invoke-RunCached {
    <#
    .SYNOPSIS
    Specially execute the SCuBAGear tool security baselines for specified M365 products.
    Can be executed on static provider JSON.
    .Description
    This is the function for running the tool provider JSON that has already been extracted.
    This functions comes with the extra ExportProvider parameter to omit exporting the provider
    if set to $false.
    The rego will be run on a static provider JSON in the specified OutPath.
    <#
    .Parameter ExportProvider
    This parameter will when set to $true export the provider and act like Invoke-Scuba.
    When set to $false will instead omit authentication plus pulling the provider and will
    instead look in OutPath and run just the Rego verification and Report creation.
    .Parameter ProductNames
    A list of one or more M365 shortened product names that the tool will assess when it is executed. Acceptable product name values are listed below.
    To assess Azure Active Directory you would enter the value aad.
    To assess Exchange Online you would enter exo and so forth.
    - Azure Active Directory: aad
    - Defender for Office 365: defender
    - Exchange Online: exo
    - OneDrive: onedrive
    - MS Power Platform: powerplatform
    - SharePoint Online: sharepoint
    - MS Teams: teams.
    Use '*' to run all baselines.
    .Parameter M365Environment
    This parameter is used to authenticate to the different commercial/government environments.
    Valid values include "commercial", "gcc", "gcchigh", or "dod".
    For M365 tenants with E3/E5 licenses enter the value **"commercial"**.
    For M365 Government Commercial Cloud tenants with G3/G5 licenses enter the value **"gcc"**.
    For M365 Government Commercial Cloud High tenants enter the value **"gcchigh"**.
    For M365 Department of Defense tenants enter the value **"dod"**.
    Default is 'commercial'.
    .Parameter OPAPath
    The folder location of the OPA Rego executable file.
    The OPA Rego executable embedded with this project is located in the project's root folder.
    If you want to execute the tool using a version of OPA Rego located in another folder,
    then customize the variable value with the full path to the alternative OPA Rego exe file.
    .Parameter LogIn
    A `$true` or `$false` variable that if set to `$true`
    will prompt you to provide credentials if you want to establish a connection
    to the specified M365 products in the **$ProductNames** variable.
    For most use cases, leave this variable to be `$true`.
    A connection is established in the current PowerShell terminal session with the first authentication.
    If you want to run another verification in the same PowerShell session simply set
    this variable to be `$false` to bypass the reauthenticating in the same session. Default is $true.
    .Parameter Version
    Will output the current ScubaGear version to the terminal without running this cmdlet.
    .Parameter AppID
    The application ID of the service principal that's used during certificate based
    authentication. A valid value is the GUID of the application ID (service principal).
    .Parameter CertificateThumbprint
    The thumbprint value specifies the certificate that's used for certificate base authentication.
    The underlying PowerShell modules retrieve the certificate from the user's certificate store.
    As such, a copy of the certificate must be located there.
    .Parameter Organization
    Specify the organization that's used in certificate based authentication.
    Use the tenant's tenantname.onmicrosoft.com domain for the parameter value.
    The folder path where both the output JSON and the HTML report will be created.
    The folder will be created if it does not exist. Defaults to current directory.
    .Parameter OutFolderName
    The name of the folder in OutPath where both the output JSON and the HTML report will be created.
    Defaults to "M365BaselineConformance". The client's local timestamp will be appended.
    .Parameter OutProviderFileName
    The name of the Provider output JSON created in the folder created in OutPath.
    Defaults to "ProviderSettingsExport".
    .Parameter OutRegoFileName
    The name of the Rego output JSON and CSV created in the folder created in OutPath.
    Defaults to "TestResults".
    .Parameter OutReportName
    The name of the main html file page created in the folder created in OutPath.
    Defaults to "BaselineReports".
    .Example
    Invoke-RunCached
    Run an assessment against by default a commercial M365 Tenant against the
    Azure Active Directory, Exchange Online, Microsoft Defender, One Drive, SharePoint Online, and Microsoft Teams
    security baselines. The output will stored in the current directory in a folder called M365BaselineConformaance_*.
    .Example
    Invoke-RunCached -Version
    This example returns the version of SCuBAGear.
    .Example
    Invoke-RunCached -ProductNames aad, defender -OPAPath . -OutPath .
    The example will run the tool against the Azure Active Directory, and Defender security
    baselines.
    .Example
    Invoke-RunCached -ProductNames * -M365Environment dod -OPAPath . -OutPath .
    This example will run the tool against all available security baselines with the
    'dod' teams endpoint.
    .Example
    Invoke-SCuBA -ProductNames * -CertificateThumbprint <insert-thumbprint> -AppID <insert-appid> -Organization "tenant.onmicrosoft.com"
    This example will run the tool against all available security baselines while authenticating using a Service Principal with the CertificateThumprint bundle of parameters.
    .Functionality
    Public
    #>
    [CmdletBinding()]
    param (
        [Parameter(Mandatory = $false, ParameterSetName = 'Report')]
        [ValidateNotNullOrEmpty()]
        [boolean]
        $ExportProvider = $true,

        [Parameter(Mandatory = $false, ParameterSetName = 'Report')]
        [ValidateNotNullOrEmpty()]
        [ValidateSet("teams", "exo", "defender", "aad", "powerplatform", "sharepoint", "onedrive", '*', IgnoreCase = $false)]
        [string[]]
        $ProductNames = '*',

        [Parameter(Mandatory = $false, ParameterSetName = 'Report')]
        [ValidateSet("commercial", "gcc", "gcchigh", "dod")]
        [string]
        $M365Environment = "commercial",

        [Parameter(Mandatory = $false, ParameterSetName = 'Report')]
        [ValidateScript({Test-Path -PathType Container $_})]
        [string]
        $OPAPath = (Join-Path -Path $PSScriptRoot -ChildPath "..\..\.."),

        [Parameter(Mandatory = $false, ParameterSetName = 'Report')]
        [ValidateNotNullOrEmpty()]
        [ValidateSet($true, $false)]
        [boolean]
        $LogIn = $true,

        [Parameter(ParameterSetName = 'Report')]
        [switch]
        $Version,

        [Parameter(Mandatory = $false, ParameterSetName = 'Report')]
        [string]
        $AppID,

        [Parameter(Mandatory = $false, ParameterSetName = 'Report')]
        [string]
        $CertificateThumbprint,

        [Parameter(Mandatory = $false, ParameterSetName = 'Report')]
        [string]
        $Organization,

        [Parameter(Mandatory = $false, ParameterSetName = 'Report')]
        [ValidateNotNullOrEmpty()]
        [string]
        $OutPath = '.',

        [Parameter(Mandatory = $false, ParameterSetName = 'Report')]
        [ValidateNotNullOrEmpty()]
        [string]
        $OutProviderFileName = "ProviderSettingsExport",

        [Parameter(Mandatory = $false, ParameterSetName = 'Report')]
        [ValidateNotNullOrEmpty()]
        [string]
        $OutRegoFileName = "TestResults",

        [Parameter(Mandatory = $false, ParameterSetName = 'Report')]
        [ValidateNotNullOrEmpty()]
        [string]
        $OutReportName = "BaselineReports",

        [Parameter(Mandatory = $false, ParameterSetName = 'Report')]
        [ValidateNotNullOrEmpty()]
        [ValidateSet($true, $false)]
        [boolean]
        $Quiet = $false
        )
        process {
            $ParentPath = Split-Path $PSScriptRoot -Parent
            $ScubaManifest = Import-PowerShellDataFile (Join-Path -Path $ParentPath -ChildPath 'ScubaGear.psd1' -Resolve)
            $ModuleVersion = $ScubaManifest.ModuleVersion

            if ($Version) {
                Write-Output("SCuBA Gear v$ModuleVersion")
                return
            }

            if ($ProductNames -eq '*'){
                $ProductNames = "teams", "exo", "defender", "aad", "sharepoint", "onedrive", "powerplatform"
            }

            # The equivalent of ..\..
            $ParentPath = Split-Path $(Split-Path $ParentPath -Parent) -Parent

            # Create outpath if $Outpath does not exist
            if(-not (Test-Path -PathType "container" $OutPath))
            {
                New-Item -ItemType "Directory" -Path $OutPath | Out-Null
            }
            $OutFolderPath = $OutPath
            $ProductNames = $ProductNames | Sort-Object

            Remove-Resources
            Import-Resources # Imports Providers, RunRego, CreateReport, Connection

            # Authenticate
            $ConnectionParams = @{
                'LogIn' = $LogIn;
                'ProductNames' = $ProductNames;
                'M365Environment' = $M365Environment;
                'BoundParameters' = $PSBoundParameters;
            }

            # Rego Testing failsafe
            $TenantDetails = @{"DisplayName"="Rego Testing";}
            $TenantDetails = $TenantDetails | ConvertTo-Json -Depth 3
            if ($ExportProvider) {
                $ProdAuthFailed = Invoke-Connection @ConnectionParams
                if ($ProdAuthFailed.Count -gt 0) {
                    $Difference = Compare-Object $ProductNames -DifferenceObject $ProdAuthFailed -PassThru
                    if (-not $Difference) {
                        throw "All products were unable to establish a connection aborting execution"
                    }
                    else {
                        $ProductNames = $Difference
                    }
                }
                $TenantDetails = Get-TenantDetail -ProductNames $ProductNames -M365Environment $M365Environment
                $ProviderParams = @{
                    'ProductNames' = $ProductNames;
                    'M365Environment' = $M365Environment;
                    'TenantDetails' = $TenantDetails;
                    'ModuleVersion' = $ModuleVersion;
                    'OutFolderPath' = $OutFolderPath;
                    'OutProviderFileName' = $OutProviderFileName;
                    'BoundParameters' = $PSBoundParameters;
                }
                Invoke-ProviderList @ProviderParams
            }
            $FileName = Join-Path -Path $OutPath -ChildPath "$($OutProviderFileName).json"
            $SettingsExport = Get-Content $FileName | ConvertFrom-Json
            $TenantDetails = $SettingsExport.tenant_details
            $RegoParams = @{
                'ProductNames' = $ProductNames;
                'OPAPath' = $OPAPath;
                'ParentPath' = $ParentPath;
                'OutFolderPath' = $OutFolderPath;
                'OutProviderFileName' = $OutProviderFileName;
                'OutRegoFileName' = $OutRegoFileName;
            }
            $ReportParams = @{
                'ProductNames' = $ProductNames;
                'TenantDetails' = $TenantDetails;
                'ModuleVersion' = $ModuleVersion;
                'OutFolderPath' = $OutFolderPath;
                'OutProviderFileName' = $OutProviderFileName;
                'OutRegoFileName' = $OutRegoFileName;
                'OutReportName' = $OutReportName;
                'Quiet' = $Quiet;
            }
            Invoke-RunRego @RegoParams
            Invoke-ReportCreation @ReportParams
        }
    }

Export-ModuleMember -Function @(
    'Invoke-SCuBA',
    'Invoke-RunCached'
)<|MERGE_RESOLUTION|>--- conflicted
+++ resolved
@@ -237,16 +237,10 @@
         $OutFolderPath = Join-Path -Path $OutFolderPath -ChildPath $FolderName
 
         $ConnectionParams = @{
-<<<<<<< HEAD
             'LogIn' = $ScubaConfig.LogIn;
             'ProductNames' = $ScubaConfig.ProductNames;
             'M365Environment' = $ScubaConfig.M365Environment;
-=======
-            'LogIn' = $LogIn;
-            'ProductNames' = $ProductNames;
-            'M365Environment' = $M365Environment;
             'BoundParameters' = $PSBoundParameters;
->>>>>>> 94190671
         }
 
         $ProdAuthFailed = Invoke-Connection @ConnectionParams
@@ -267,12 +261,8 @@
             'TenantDetails' = $TenantDetails;
             'ModuleVersion' = $ModuleVersion;
             'OutFolderPath' = $OutFolderPath;
-<<<<<<< HEAD
             'OutProviderFileName' = $ScubaConfig.OutProviderFileName;
-=======
-            'OutProviderFileName' = $OutProviderFileName;
             'BoundParameters' = $PSBoundParameters;
->>>>>>> 94190671
         }
         $RegoParams = @{
             'ProductNames' = $ScubaConfig.ProductNames;
