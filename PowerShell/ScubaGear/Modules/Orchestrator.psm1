using module 'ScubaConfig\ScubaConfig.psm1'

function Invoke-SCuBA {
    <#
    .SYNOPSIS
    Execute the SCuBAGear tool security baselines for specified M365 products.
    .Description
    This is the main function that runs the Providers, Rego, and Report creation all in one PowerShell script call.
    .Parameter ProductNames
    A list of one or more M365 shortened product names that the tool will assess when it is executed. Acceptable product name values are listed below.
    To assess Azure Active Directory you would enter the value aad.
    To assess Exchange Online you would enter exo and so forth.
    - Azure Active Directory: aad
    - Defender for Office 365: defender
    - Exchange Online: exo
    - MS Power Platform: powerplatform
    - SharePoint Online: sharepoint
    - MS Teams: teams.
    Use '*' to run all baselines.
    .Parameter M365Environment
    This parameter is used to authenticate to the different commercial/government environments.
    Valid values include "commercial", "gcc", "gcchigh", or "dod".
    - For M365 tenants with E3/E5 licenses enter the value **"commercial"**.
    - For M365 Government Commercial Cloud tenants with G3/G5 licenses enter the value **"gcc"**.
    - For M365 Government Commercial Cloud High tenants enter the value **"gcchigh"**.
    - For M365 Department of Defense tenants enter the value **"dod"**.
    Default value is 'commercial'.
    .Parameter OPAPath
    The folder location of the OPA Rego executable file.
    The OPA Rego executable embedded with this project is located in the project's root folder.
    If you want to execute the tool using a version of OPA Rego located in another folder,
    then customize the variable value with the full path to the alternative OPA Rego exe file.
    .Parameter LogIn
    A `$true` or `$false` variable that if set to `$true`
    will prompt you to provide credentials if you want to establish a connection
    to the specified M365 products in the **$ProductNames** variable.
    For most use cases, leave this variable to be `$true`.
    A connection is established in the current PowerShell terminal session with the first authentication.
    If you want to run another verification in the same PowerShell session simply set
    this variable to be `$false` to bypass the reauthenticating in the same session. Default is $true.
    Note: defender will ask for authentication even if this variable is set to `$false`
    .Parameter Version
    Will output the current ScubaGear version to the terminal without running this cmdlet.
    .Parameter AppID
    The application ID of the service principal that's used during certificate based
    authentication. A valid value is the GUID of the application ID (service principal).
    .Parameter CertificateThumbprint
    The thumbprint value specifies the certificate that's used for certificate base authentication.
    The underlying PowerShell modules retrieve the certificate from the user's certificate store.
    As such, a copy of the certificate must be located there.
    .Parameter Organization
    Specify the organization that's used in certificate based authentication.
    Use the tenant's tenantname.onmicrosoft.com domain for the parameter value.
    .Parameter OutPath
    The folder path where both the output JSON and the HTML report will be created.
    The folder will be created if it does not exist. Defaults to current directory.
    .Parameter OutFolderName
    The name of the folder in OutPath where both the output JSON and the HTML report will be created.
    Defaults to "M365BaselineConformance". The client's local timestamp will be appended.
    .Parameter OutProviderFileName
    The name of the Provider output JSON created in the folder created in OutPath.
    Defaults to "ProviderSettingsExport".
    .Parameter OutRegoFileName
    The name of the Rego output JSON and CSV created in the folder created in OutPath.
    Defaults to "TestResults".
    .Parameter OutReportName
    The name of the main html file page created in the folder created in OutPath.
    Defaults to "BaselineReports".
    .Parameter KeepIndividualJSON
    Keeps ScubaGear legacy output where files are not merged into an all in one JSON.
    This parameter is for backwards compatibility for those working with the older ScubaGear output files.
    .Parameter OutJsonFileName
    If KeepIndividualJSON is not set, the name of the consolidated json created in the folder
    created in OutPath. Defaults to "ScubaResults". The report UUID will be appended to this.
    .Parameter OutCsvFileName
    The CSV created in the folder created in OutPath that contains the CSV version of the test results.
    Defaults to "ScubaResults".
    .Parameter OutActionPlanFileName
    The CSV created in the folder created in OutPath that contains a CSV template prepopulated with the failed
    SHALL controls with fields for documenting failure causes and remediation plans. Defaults to "ActionPlan".
    .Parameter DisconnectOnExit
    Set switch to disconnect all active connections on exit from ScubaGear (default: $false)
    .Parameter ConfigFilePath
    Local file path to a JSON or YAML formatted configuration file.
    Configuration file parameters can be used in place of command-line
    parameters. Additional parameters and variables not available on the
    command line can also be included in the file that will be provided to the
    tool for use in specific tests.
    .Parameter DarkMode
    Set switch to enable report dark mode by default.
    .Parameter Quiet
    Do not launch external browser for report.
    .Parameter SilenceBODWarnings
    Do not warn for requirements specific to BOD compliance (e.g., documenting OrgName in the config file).
    .Parameter NumberOfUUIDCharactersToTruncate
    Controls how many characters will be truncated from the report UUID when appended to the end of OutJsonFileName.
    Valid values are 0, 13, 18, 36
    .Parameter PreferredDnsResolvers
    IP addresses of DNS resolvers that should be used to retrieve any DNS
    records required by specific SCuBA policies. Optional; if not provided, the
    system default will be used.
    .Parameter SkipDoH
    If true, do not fallback to DoH should the traditional DNS requests fail
    when retrieving any DNS records required by specific SCuBA policies.
    .Example
    Invoke-SCuBA
    Run an assessment against by default a commercial M365 Tenant against the
    Azure Active Directory, Exchange Online, Microsoft Defender, One Drive, SharePoint Online, and Microsoft Teams
    security baselines. The output will stored in the current directory in a folder called M365BaselineConformance_*.
    .Example
    Invoke-SCuBA -Version
    This example returns the version of SCuBAGear.
    .Example
    Invoke-SCuBA -ConfigFilePath MyConfig.json
    This example uses the specified configuration file when executing SCuBAGear.
    .Example
    Invoke-SCuBA -ProductNames aad, defender -OPAPath . -OutPath .
    The example will run the tool against the Azure Active Directory, and Defender security
    baselines.
    .Example
    Invoke-SCuBA -ProductNames * -M365Environment dod -OPAPath . -OutPath .
    This example will run the tool against all available security baselines with the
    'dod' teams endpoint.
    .Example
    Invoke-SCuBA -ProductNames aad,exo -M365Environment gcc -OPAPath . -OutPath . -DisconnectOnExit
    Run the tool against Azure Active Directory and Exchange Online security
    baselines, disconnecting connections for those products when complete.
    .Example
    Invoke-SCuBA -ProductNames * -CertificateThumbprint <insert-thumbprint> -AppID <insert-appid> -Organization "tenant.onmicrosoft.com"
    This example will run the tool against all available security baselines while authenticating using a Service Principal with the CertificateThumprint bundle of parameters.
    .Functionality
    Public
    #>
    [CmdletBinding(DefaultParameterSetName='Report')]
    param (
        [Parameter(Mandatory = $false, ParameterSetName = 'Configuration')]
        [Parameter(Mandatory = $false, ParameterSetName = 'Report')]
        [ValidateNotNullOrEmpty()]
        [ValidateSet("teams", "exo", "defender", "aad", "powerplatform", "sharepoint", '*', IgnoreCase = $false)]
        [string[]]
        $ProductNames = [ScubaConfig]::ScubaDefault('DefaultProductNames'),

        [Parameter(Mandatory = $false, ParameterSetName = 'Configuration')]
        [Parameter(Mandatory = $false, ParameterSetName = 'Report')]
        [ValidateSet("commercial", "gcc", "gcchigh", "dod", IgnoreCase = $false)]
        [ValidateNotNullOrEmpty()]
        [string]
        $M365Environment = [ScubaConfig]::ScubaDefault('DefaultM365Environment'),

        [Parameter(Mandatory = $false, ParameterSetName = 'Configuration')]
        [Parameter(Mandatory = $false, ParameterSetName = 'Report')]
        [ValidateScript({Test-Path -PathType Container $_})]
        [string]
        $OPAPath = [ScubaConfig]::ScubaDefault('DefaultOPAPath'),

        [Parameter(Mandatory = $false, ParameterSetName = 'Configuration')]
        [Parameter(Mandatory = $false, ParameterSetName = 'Report')]
        [ValidateNotNullOrEmpty()]
        [ValidateSet($true, $false)]
        [boolean]
        $LogIn = [ScubaConfig]::ScubaDefault('DefaultLogIn'),

        [Parameter(Mandatory = $false, ParameterSetName = 'Configuration')]
        [Parameter(Mandatory = $false, ParameterSetName = 'Report')]
        [ValidateNotNullOrEmpty()]
        [switch]
        $DisconnectOnExit,

        [Parameter(ParameterSetName = 'VersionOnly')]
        [ValidateNotNullOrEmpty()]
        [switch]
        $Version,

        [Parameter(Mandatory = $false, ParameterSetName = 'Configuration')]
        [Parameter(Mandatory = $false, ParameterSetName = 'Report')]
        [ValidateNotNullOrEmpty()]
        [string]
        $AppID,

        [Parameter(Mandatory = $false, ParameterSetName = 'Configuration')]
        [Parameter(Mandatory = $false, ParameterSetName = 'Report')]
        [ValidateNotNullOrEmpty()]
        [string]
        $CertificateThumbprint,

        [Parameter(Mandatory = $false, ParameterSetName = 'Configuration')]
        [Parameter(Mandatory = $false, ParameterSetName = 'Report')]
        [ValidateNotNullOrEmpty()]
        [string]
        $Organization,

        [Parameter(Mandatory = $false, ParameterSetName = 'Configuration')]
        [Parameter(Mandatory = $false, ParameterSetName = 'Report')]
        [ValidateNotNullOrEmpty()]
        [string]
        $OutPath = [ScubaConfig]::ScubaDefault('DefaultOutPath'),

        [Parameter(Mandatory = $false, ParameterSetName = 'Configuration')]
        [Parameter(Mandatory = $false, ParameterSetName = 'Report')]
        [ValidateNotNullOrEmpty()]
        [string]
        $OutFolderName = [ScubaConfig]::ScubaDefault('DefaultOutFolderName'),

        [Parameter(Mandatory = $false, ParameterSetName = 'Configuration')]
        [Parameter(Mandatory = $false, ParameterSetName = 'Report')]
        [ValidateNotNullOrEmpty()]
        [string]
        $OutProviderFileName = [ScubaConfig]::ScubaDefault('DefaultOutProviderFileName'),

        [Parameter(Mandatory = $false, ParameterSetName = 'Configuration')]
        [Parameter(Mandatory = $false, ParameterSetName = 'Report')]
        [ValidateNotNullOrEmpty()]
        [string]
        $OutRegoFileName = [ScubaConfig]::ScubaDefault('DefaultOutRegoFileName'),

        [Parameter(Mandatory = $false, ParameterSetName = 'Configuration')]
        [Parameter(Mandatory = $false, ParameterSetName = 'Report')]
        [ValidateNotNullOrEmpty()]
        [string]
        $OutReportName = [ScubaConfig]::ScubaDefault('DefaultOutReportName'),

        [Parameter(Mandatory = $false, ParameterSetName = 'Configuration')]
        [Parameter(Mandatory = $false, ParameterSetName = 'Report')]
        [ValidateNotNullOrEmpty()]
        [switch]
        $KeepIndividualJSON,

        [Parameter(Mandatory = $false, ParameterSetName = 'Configuration')]
        [Parameter(Mandatory = $false, ParameterSetName = 'Report')]
        [ValidateNotNullOrEmpty()]
        [string]
        $OutJsonFileName = [ScubaConfig]::ScubaDefault('DefaultOutJsonFileName'),

        [Parameter(Mandatory = $false, ParameterSetName = 'Configuration')]
        [Parameter(Mandatory = $false, ParameterSetName = 'Report')]
        [ValidateNotNullOrEmpty()]
        [string]
        $OutCsvFileName = [ScubaConfig]::ScubaDefault('DefaultOutCsvFileName'),

        [Parameter(Mandatory = $false, ParameterSetName = 'Configuration')]
        [Parameter(Mandatory = $false, ParameterSetName = 'Report')]
        [ValidateNotNullOrEmpty()]
        [string]
        $OutActionPlanFileName = [ScubaConfig]::ScubaDefault('DefaultOutActionPlanFileName'),

        [Parameter(Mandatory = $true, ParameterSetName = 'Configuration')]
        [ValidateNotNullOrEmpty()]
        [ValidateScript({
            if (-Not ($_ | Test-Path)){
                throw "SCuBA configuration file or folder does not exist. $_"
            }
            if (-Not ($_ | Test-Path -PathType Leaf)){
                throw "SCuBA configuration Path argument must be a file."
            }
            return $true
        })]
        [System.IO.FileInfo]
        $ConfigFilePath,

        [Parameter(Mandatory = $false, ParameterSetName = 'Configuration')]
        [Parameter(Mandatory = $false, ParameterSetName = 'Report')]
        [ValidateNotNullOrEmpty()]
        [switch]
        $DarkMode,

        [Parameter(Mandatory = $false, ParameterSetName = 'Configuration')]
        [Parameter(Mandatory = $false, ParameterSetName = 'Report')]
        [switch]
        $Quiet,

        [Parameter(Mandatory = $false, ParameterSetName = 'Configuration')]
        [Parameter(Mandatory = $false, ParameterSetName = 'Report')]
        [switch]
        $SilenceBODWarnings,

        [Parameter(Mandatory = $false, ParameterSetName = 'Configuration')]
        [Parameter(Mandatory = $false, ParameterSetName = 'Report')]
        [ValidateNotNullOrEmpty()]
        [ValidateSet(0, 13, 18, 36)]
        [int]
        $NumberOfUUIDCharactersToTruncate = [ScubaConfig]::ScubaDefault('DefaultNumberOfUUIDCharactersToTruncate'),

        [Parameter(Mandatory = $false, ParameterSetName = 'Configuration')]
        [Parameter(Mandatory = $false, ParameterSetName = 'Report')]
        [AllowEmptyCollection()]
        [string[]]
        $PreferredDnsResolvers = [ScubaConfig]::ScubaDefault('DefaultPreferredDnsResolvers'),

        [Parameter(Mandatory = $false, ParameterSetName = 'Configuration')]
        [Parameter(Mandatory = $false, ParameterSetName = 'Report')]
        [ValidateNotNullOrEmpty()]
        [ValidateSet($true, $false)]
        [boolean]
        $SkipDoH = [ScubaConfig]::ScubaDefault('DefaultSkipDoH')
    )
    process {
        # Retrieve ScubaGear Module versions
        $ParentPath = Split-Path $PSScriptRoot -Parent -ErrorAction 'Stop'
        $ScubaManifest = Import-PowerShellDataFile (Join-Path -Path $ParentPath -ChildPath 'ScubaGear.psd1' -Resolve) -ErrorAction 'Stop'
        $ModuleVersion = $ScubaManifest.ModuleVersion
        if ($Version) {
            Write-Output("SCuBA Gear v$ModuleVersion")
            return
        }

        # Transform ProductNames into list of all products if it contains wildcard
        if ($ProductNames.Contains('*')){
            $ProductNames = $PSBoundParameters['ProductNames'] = "aad", "defender", "exo", "powerplatform", "sharepoint", "teams"
            Write-Debug "Setting ProductName to all products because of wildcard"
        }

        # Default execution ParameterSet
        if ($PSCmdlet.ParameterSetName -eq 'Report'){

            $ProvidedParameters = @{
                'ProductNames' = $ProductNames | Sort-Object -Unique
                'M365Environment' = $M365Environment
                'OPAPath' = $OPAPath
                'LogIn' = $LogIn
                'DisconnectOnExit' = $DisconnectOnExit
                'OutPath' = $OutPath
                'OutFolderName' = $OutFolderName
                'OutProviderFileName' = $OutProviderFileName
                'OutRegoFileName' = $OutRegoFileName
                'OutReportName' = $OutReportName
                'KeepIndividualJSON' = $KeepIndividualJSON
                'OutJsonFileName' = $OutJsonFileName
                'OutCsvFileName' = $OutCsvFileName
                'OutActionPlanFileName' = $OutActionPlanFileName
                'NumberOfUUIDCharactersToTruncate' = $NumberOfUUIDCharactersToTruncate
<<<<<<< HEAD
                'AppID' = $AppID
                'CertificateThumbprint' = $CertificateThumbprint
                'Organization' = $Organization
=======
                'PreferredDnsResolvers' = $PreferredDnsResolvers
                'SkipDoH' = $SkipDoH
>>>>>>> f90f945d
            }

            $ScubaConfig = New-Object -Type PSObject -Property $ProvidedParameters
        }

        Remove-Resources # Unload helper modules if they are still in the PowerShell session
        Import-Resources # Imports Providers, RunRego, CreateReport, Connection

        # Loads and executes parameters from a Configuration file
        if ($PSCmdlet.ParameterSetName -eq 'Configuration'){
            [ScubaConfig]::ResetInstance()
            if (-Not ([ScubaConfig]::GetInstance().LoadConfig($ConfigFilePath))){
                Write-Error -Message "The config file failed to load: $ConfigFilePath"
            }
            else {
                $ScubaConfig = [ScubaConfig]::GetInstance().Configuration
            }

            # Authentications parameters use below
            $SPparams = 'AppID', 'CertificateThumbprint', 'Organization'

            # Bound parameters indicate a parameter has been passed in.
            # However authentication parameters are special and are not handled within
            # the config module (since you can't make a default).  If an authentication
            # parameter is set in the config file but not supplied on the command line
            # set the Bound parameters value which make it appear as if it was supplied on the
            # command line

            foreach ( $value in $SPparams )
            {
                if  ( $ScubaConfig[$value] -and  (-not  $PSBoundParameters[$value] )) {
                    $PSBoundParameters.Add($value, $ScubaConfig[$value])
                }
            }

            # Now the bound parameters contain the following
            # 1) Non Authentication Parameters explicitly passed in
            # 2) Authentication parameters ( passed in or from the config file as per code above )
            #
            # So to provide for a command line override of config values just set the corresponding
            # config value from the bound parameters to override.  This is redundant copy for
            # the authentication parameters ( but keeps the logic simpler)
            # We do not allow ConfigFilePath to be copied as it will be propagated to the
            # config module by reference and causes issues
            #
            foreach ( $value in $PSBoundParameters.keys ) {
                if ( $value -ne "ConfigFilePath" )
                {
                    $ScubaConfig[$value] = $PSBoundParameters[$value]
                }
            }
        }

        if (-not $SilenceBODWarnings -and $null -eq $ScubaConfig.OrgName) {
            $Warning = "Config file option OrgName not provided. This option is required for BOD "
            $Warning += "submissions. See https://github.com/cisagov/ScubaGear/blob/main/docs/configuration/configuration.md#scuba-compliance-use for more details. "
            $Warning += "This warning can be silenced with the -SilenceBODWarnings parameter"
            Write-Warning $Warning
        }

        if ($ScubaConfig.OutCsvFileName -eq $ScubaConfig.OutActionPlanFileName) {
            $ErrorMessage = "OutCsvFileName and OutActionPlanFileName cannot be equal to each other. "
            $ErrorMessage += "Both are set to $($ScubaConfig.OutCsvFileName). Stopping execution."
            throw $ErrorMessage
        }

        # Creates the output folder
        $Date = Get-Date -ErrorAction 'Stop'
        $FormattedTimeStamp = $Date.ToString("yyyy_MM_dd_HH_mm_ss")
        $OutFolderPath = $ScubaConfig.OutPath
        $FolderName = "$($ScubaConfig.OutFolderName)_$($FormattedTimeStamp)"
        New-Item -Path $OutFolderPath -Name $($FolderName) -ItemType Directory -ErrorAction 'Stop' | Out-Null
        $OutFolderPath = Join-Path -Path $OutFolderPath -ChildPath $FolderName -ErrorAction 'Stop'

        # Product Authentication - parameters consolidated into ScubaConfig
        $ProdAuthFailed = Invoke-Connection -ScubaConfig $ScubaConfig
        if ($ProdAuthFailed.Count -gt 0) {
            $ScubaConfig.ProductNames = Compare-ProductList -ProductNames $ScubaConfig.ProductNames `
            -ProductsFailed $ProdAuthFailed `
            -ExceptionMessage 'All indicated Products were unable to authenticate'
        }

        # Tenant Metadata for the Report
        $TenantDetails = Get-TenantDetail -ProductNames $ScubaConfig.ProductNames -M365Environment $ScubaConfig.M365Environment

        # Generate a GUID to uniquely identify the output JSON
        $Guid = New-Guid -ErrorAction 'Stop'

        try {
            # Provider Execution
<<<<<<< HEAD
            # Provider parameters consolidated into ScubaConfig; remaining args passed explicitly
            $ProdProviderFailed = Invoke-ProviderList -ScubaConfig $ScubaConfig -TenantDetails $TenantDetails -ModuleVersion $ModuleVersion -OutFolderPath $OutFolderPath -Guid $Guid
=======
            $ProviderParams = @{
                'ProductNames'          = $ScubaConfig.ProductNames;
                'M365Environment'       = $ScubaConfig.M365Environment;
                'TenantDetails'         = $TenantDetails;
                'ModuleVersion'         = $ModuleVersion;
                'OutFolderPath'         = $OutFolderPath;
                'OutProviderFileName'   = $ScubaConfig.OutProviderFileName;
                'Guid'                  = $Guid;
                'BoundParameters'       = $PSBoundParameters;
                'PreferredDnsResolvers' = $ScubaConfig.PreferredDnsResolvers;
                'SkipDoH'               = $ScubaConfig.SkipDoH;
            }
            $ProdProviderFailed = Invoke-ProviderList @ProviderParams
>>>>>>> f90f945d
            if ($ProdProviderFailed.Count -gt 0) {
                $ScubaConfig.ProductNames = Compare-ProductList -ProductNames $ScubaConfig.ProductNames `
                -ProductsFailed $ProdProviderFailed `
                -ExceptionMessage 'All indicated Product Providers failed to execute'
            }

            # OPA Rego invocation
            # Rego parameters consolidated into ScubaConfig; remaining args passed explicitly
            $ProdRegoFailed = Invoke-RunRego -ScubaConfig $ScubaConfig -ParentPath $ParentPath -OutFolderPath $OutFolderPath
            if ($ProdRegoFailed.Count -gt 0) {
                $ScubaConfig.ProductNames = Compare-ProductList -ProductNames $ScubaConfig.ProductNames `
                -ProductsFailed  $ProdRegoFailed `
                -ExceptionMessage 'All indicated Product Rego invocations failed'
            }

            # Report Creation - using ScubaConfig for most settings
            # Converted back from JSON String for PS Object use
            $TenantDetails = $TenantDetails | ConvertFrom-Json
            Invoke-ReportCreation -ScubaConfig $ScubaConfig -TenantDetails $TenantDetails -ModuleVersion $ModuleVersion -OutFolderPath $OutFolderPath -DarkMode:$DarkMode -Quiet:$Quiet

            $FullNameParams = @{
                'OutJsonFileName'                  = $ScubaConfig.OutJsonFileName;
                'Guid'                             = $Guid;
                'NumberOfUUIDCharactersToTruncate' = $ScubaConfig.NumberOfUUIDCharactersToTruncate;
            }
            $FullScubaResultsName = Get-FullOutJsonName @FullNameParams

            if (-not $KeepIndividualJSON) {
                # Craft the complete json version of the output
                $JsonParams = @{
                    'ProductNames'         = $ScubaConfig.ProductNames;
                    'OutFolderPath'        = $OutFolderPath;
                    'OutProviderFileName'  = $ScubaConfig.OutProviderFileName;
                    'TenantDetails'        = $TenantDetails;
                    'ModuleVersion'        = $ModuleVersion;
                    'FullScubaResultsName' = $FullScubaResultsName;
                    'Guid'                 = $Guid;
                    'SilenceBODWarnings' = $SilenceBODWarnings;
                }
                Merge-JsonOutput @JsonParams
            }
            # Craft the csv version of just the results
            $CsvParams = @{
                'ProductNames'          = $ScubaConfig.ProductNames;
                'OutFolderPath'         = $OutFolderPath;
                'FullScubaResultsName'  = $FullScubaResultsName;
                'OutCsvFileName'        = $ScubaConfig.OutCsvFileName;
                'OutActionPlanFileName' = $ScubaConfig.OutActionPlanFileName;
            }
            ConvertTo-ResultsCsv @CsvParams
        }
        finally {
            if ($ScubaConfig.DisconnectOnExit) {
                if ($VerbosePreference -eq "Continue") {
                    Disconnect-SCuBATenant -ProductNames $ScubaConfig.ProductNames -ErrorAction SilentlyContinue -Verbose
                }
                else {
                    Disconnect-SCuBATenant -ProductNames $ScubaConfig.ProductNames -ErrorAction SilentlyContinue
                }
            }
            [ScubaConfig]::ResetInstance()
        }
    }
}

$ArgToProd = @{
    teams = "Teams";
    exo = "EXO";
    defender = "Defender";
    aad = "AAD";
    powerplatform = "PowerPlatform";
    sharepoint = "SharePoint";
}

$ProdToFullName = @{
    Teams = "Microsoft Teams";
    EXO = "Exchange Online";
    Defender = "Microsoft 365 Defender";
    AAD = "Azure Active Directory";
    PowerPlatform = "Microsoft Power Platform";
    SharePoint = "SharePoint Online";
}

$IndividualReportFolderName = "IndividualReports"

function Get-FileEncoding{
    <#
    .Description
    This function returns encoding type for setting content.
    .Functionality
    Internal
    #>
    $PSVersion = $PSVersionTable.PSVersion

    $Encoding = 'utf8'

    if ($PSVersion -ge '6.0'){
        $Encoding = 'utf8NoBom'
    }

    return $Encoding
}

function Invoke-ProviderList {
    <#
    .Description
    This function runs the various providers modules stored in the Providers Folder
    Output will be stored as a ProviderSettingsExport.json in the OutPath Folder
    .Functionality
    Internal
    #>
    [CmdletBinding()]
    param (
        [Parameter(Mandatory = $true)]
        [ValidateNotNullOrEmpty()]
        [object]
        $ScubaConfig,

        [Parameter(Mandatory = $true)]
        [ValidateNotNullOrEmpty()]
        [string]
        $TenantDetails,

        [Parameter(Mandatory = $true)]
        [ValidateNotNullOrEmpty()]
        [string]
        $ModuleVersion,

        [Parameter(Mandatory = $true)]
        [ValidateNotNullOrEmpty()]
        [string]
        $OutFolderPath,

        [Parameter(Mandatory = $true)]
        [ValidateNotNullOrEmpty()]
        [string]
<<<<<<< HEAD
        $Guid
=======
        $OutProviderFileName,

        [Parameter(Mandatory = $true)]
        [ValidateNotNullOrEmpty()]
        [string]
        $Guid,

        [Parameter(Mandatory = $true)]
        [hashtable]
        $BoundParameters,

        [Parameter(Mandatory = $true)]
        [AllowEmptyCollection()]
        [string[]]
        $PreferredDnsResolvers,

        [Parameter(Mandatory = $true)]
        [ValidateNotNullOrEmpty()]
        [ValidateSet($true, $false)]
        [boolean]
        $SkipDoH
>>>>>>> f90f945d
    )
    process {
        try {
            # yes the syntax has to be like this
            # fixing the spacing causes PowerShell interpreter errors
            $ProviderJSON = @"
"@
            $N = 0
            $Len = $ScubaConfig.ProductNames.Length
            $ProdProviderFailed = @()
            $ConnectTenantParams = @{
                'M365Environment' = $ScubaConfig.M365Environment
            }
            $SPOProviderParams = @{
                'M365Environment' = $ScubaConfig.M365Environment
            }

            $PnPFlag = $false
            if ($ScubaConfig.AppID) {
                $ServicePrincipalParams = Get-ServicePrincipalParams -ScubaConfig $ScubaConfig
                $ConnectTenantParams += @{ServicePrincipalParams = $ServicePrincipalParams; }
                $PnPFlag = $true
                $SPOProviderParams += @{PnPFlag = $PnPFlag }
            }

            foreach ($Product in $ScubaConfig.ProductNames) {
                $BaselineName = $ArgToProd[$Product]
                $N += 1
                $Percent = $N * 100 / $Len
                $Status = "Running the $($BaselineName) Provider; $($N) of $($Len) Product settings extracted"
                $ProgressParams = @{
                    'Activity' = "Running the provider for each baseline";
                    'Status' = $Status;
                    'PercentComplete' = $Percent;
                    'Id' = 1;
                    'ErrorAction' = 'Stop';
                }
                Write-Progress @ProgressParams
                try {
                    $RetVal = ""
                    switch ($Product) {
                        "aad" {
                            $RetVal = Export-AADProvider -M365Environment $ScubaConfig.M365Environment | Select-Object -Last 1
                        }
                        "exo" {
                            $RetVal = Export-EXOProvider -PreferredDnsResolvers $PreferredDnsResolvers `
                                        -SkipDoH $SkipDoH | Select-Object -Last 1
                        }
                        "defender" {
                            $RetVal = Export-DefenderProvider @ConnectTenantParams  | Select-Object -Last 1
                        }
                        "powerplatform" {
                            $RetVal = Export-PowerPlatformProvider -M365Environment $ScubaConfig.M365Environment | Select-Object -Last 1
                        }
                        "sharepoint" {
                            $RetVal = Export-SharePointProvider @SPOProviderParams | Select-Object -Last 1
                        }
                        "teams" {
                            $RetVal = Export-TeamsProvider | Select-Object -Last 1
                        }
                        default {
                            Write-Error -Message "Invalid ProductName argument"
                        }
                    }
                    $ProviderJSON += $RetVal
                }
                catch {
                    Write-Warning "Error with the $($BaselineName) Provider: $($_.Exception.Message)`n$($_.ScriptStackTrace)"
                    $ProdProviderFailed += $Product
                    Write-Warning "$($Product) will be omitted from the output because of the failure above `n`n"
                }
            }

            $ProviderJSON = $ProviderJSON.TrimEnd(",")
            $TimeZone = ""
            $CurrentDate = Get-Date -ErrorAction 'Stop'
            $TimestampZulu = $CurrentDate.ToUniversalTime().ToString("yyyy-MM-ddTHH:mm:ss.fffZ")
            $GetTimeZone = Get-TimeZone -ErrorAction 'Stop'
            if (($CurrentDate).IsDaylightSavingTime()) {
                $TimeZone = ($GetTimeZone).DaylightName
            }
            else {
                $TimeZone = ($GetTimeZone).StandardName
            }

        $ConfigDetails = @(ConvertTo-Json -Depth 100 $ScubaConfig)
        if(! $ConfigDetails) {
            $ConfigDetails = "{}"
        }

        $BaselineSettingsExport = @"
        {
                "baseline_version": "1",
                "module_version": "$ModuleVersion",
                "date": "$($CurrentDate) $($TimeZone)",
                "timestamp_zulu": "$($TimestampZulu)",
                "report_uuid": "$($Guid)",
                "tenant_details": $($TenantDetails),
                "scuba_config": $($ConfigDetails),
                $ProviderJSON
        }
"@

            # PowerShell 5 includes the "byte-order mark" (BOM) when it writes UTF-8 files. However, OPA (as of 0.68) appears to not
            # be able to handle the "\/" character sequence if the input json is UTF-8 encoded with the BOM, resulting
            # in the "unable to parse input: yaml" error message. As such, we need to save the provider output without
            # the BOM
            $ActualSavedLocation = Set-Utf8NoBom -Content $BaselineSettingsExport `
                -Location $OutFolderPath -FileName "$($ScubaConfig.OutProviderFileName).json"
            Write-Debug $ActualSavedLocation

            $ProdProviderFailed
        }
        catch {
            $InvokeProviderListErrorMessage = "Fatal Error involving the Provider functions. `
            Ending ScubaGear execution. Error: $($_.Exception.Message)`"
            `n$($_.ScriptStackTrace)"
            throw $InvokeProviderListErrorMessage
        }
    }
}

function Invoke-RunRego {
    <#
    .Description
    This function runs the RunRego module.
    Which runs the various rego files against the
    ProviderSettings.json using the specified OPA executable
    Output will be stored as a TestResults.json in the OutPath Folder
    .Functionality
    Internal
    #>
    [CmdletBinding()]
    param(
        [Parameter(Mandatory = $true)]
        [ValidateNotNullOrEmpty()]
        [object]
        $ScubaConfig,

        [Parameter(Mandatory = $true)]
        [ValidateNotNullOrEmpty()]
        [String]
        $ParentPath,

        [Parameter(Mandatory = $true)]
        [ValidateNotNullOrEmpty()]
        [String]
        $OutFolderPath
    )
    process {
        try {
            $ProdRegoFailed = @()
            $TestResults = @()
            $N = 0
            $Len = $ScubaConfig.ProductNames.Length
            foreach ($Product in $ScubaConfig.ProductNames) {
                $BaselineName = $ArgToProd[$Product]
                $N += 1
                $Percent = $N * 100 / $Len

                $Status = "Running the $($BaselineName) Rego Verification; $($N) of $($Len) Rego verifications completed"
                $ProgressParams = @{
                    'Activity' = "Running the rego for each baseline";
                    'Status' = $Status;
                    'PercentComplete' = $Percent;
                    'Id' = 1;
                    'ErrorAction' = 'Stop';
                }
                Write-Progress @ProgressParams
                $InputFile = Join-Path -Path $OutFolderPath "$($ScubaConfig.OutProviderFileName).json" -ErrorAction 'Stop'
                $RegoFile = Join-Path -Path $ParentPath -ChildPath "Rego" -ErrorAction 'Stop'
                $RegoFile = Join-Path -Path $RegoFile -ChildPath "$($BaselineName)Config.rego" -ErrorAction 'Stop'
                $params = @{
                    'InputFile' = $InputFile;
                    'RegoFile' = $RegoFile;
                    'PackageName' = $Product;
                    'OPAPath' = if ($ScubaConfig.OPAPath) { $ScubaConfig.OPAPath } else { [ScubaConfig]::ScubaDefault('DefaultOPAPath') }
                }
                try {
                    $RetVal = Invoke-Rego @params
                    $TestResults += $RetVal
                }
                catch {
                    Write-Warning "Error with the $($BaselineName) Rego invocation: $($_.Exception.Message)`n$($_.ScriptStackTrace)"
                    $ProdRegoFailed += $Product
                    Write-Warning "$($Product) will be omitted from the output because of the failure above"
                }
            }

            $TestResultsJson = $TestResults | ConvertTo-Json -Depth 5 -ErrorAction 'Stop'
            $FileName = Join-Path -Path $OutFolderPath "$($ScubaConfig.OutRegoFileName).json" -ErrorAction 'Stop'
            $TestResultsJson | Set-Content -Path $FileName -Encoding $(Get-FileEncoding) -ErrorAction 'Stop'

            $ProdRegoFailed
        }
        catch {
            $InvokeRegoErrorMessage = "Fatal Error involving the OPA output function. `
            Ending ScubaGear execution. Error: $($_.Exception.Message)`"
            `n$($_.ScriptStackTrace)"
            throw $InvokeRegoErrorMessage
        }
    }
}

function Pluralize {
    <#
    .Description
    This function whether the singular or plural version of the noun
    is needed and returns the appropriate version.
    .Functionality
    Internal
    #>
    [CmdletBinding()]
    param (
        [Parameter(Mandatory=$true)]
        [ValidateNotNullOrEmpty()]
        [string]
        $SingularNoun,

        [Parameter(Mandatory=$true)]
        [ValidateNotNullOrEmpty()]
        [string]
        $PluralNoun,

        [Parameter(Mandatory=$true)]
        [ValidateNotNullOrEmpty()]
        [int]
        $Count
    )
    process {
        if ($Count -gt 1) {
            $PluralNoun
        }
        else {
            $SingularNoun
        }
    }
}

function Format-PlainText {
    <#
    .Description
    This function sanitizes a given string so that it will render properly in Excel (e.g., remove HTML tags).
    .Functionality
    Internal
    #>
    [CmdletBinding()]
    param(
        [Parameter(Mandatory=$true)]
        [ValidateNotNullOrEmpty()]
        [string]
        $RawString
    )
    process {
        $CleanString = $RawString
        # Multi-line strings (e.g., the requirment string for MS.EXO.16.1v1) need to be merged into a single
        # line, otherwise the single control will be split into multiple rows in the CSV output
        $CleanString = $CleanString.Replace("`n", " ")
        # The "View all CA policies" link needs to be removed from the spreadsheet as what it links to
        # does not exist in the spreadsheet
        $CleanString = $CleanString.Replace("<a href='#caps'>View all CA policies</a>.", "")
        # Remove HTML tags that won't render properly in the spreadsheet and whose removal won't affect the
        # overall meaning of the string
        $CleanString = $CleanString.Replace("<br/>", " ")
        $CleanString = $CleanString.Replace("<b>", "")
        $CleanString = $CleanString.Replace("</b>", "")

        # Strip out HTML comments
        $CleanString = $CleanString -replace '(.*)(<!--)(.*)(-->)(.*)', '$1$5'
        # The following regex looks for a string with an anchor tag. If it finds an anchor tag, it reformats
        # the string so that the anchor is removed. For example:
        # 'See <a href="https://example.com" target="_blank">this example</a> for more details.'
        # becomes
        # 'See this example, https://example.com for more details.'
        # In-depth interpretation:
        # Group 1: '(.*)' Matches any number of characters before the opening anchor tag
        # Group 2: '<a href="' Matches the opening anchor tag, up to and including the opening quote of the href
        # Group 3: '([\w#./=&?%\-+:;$@,]+)' Matches the href string
        # Group 4: '(".*>)' Matches the last half of the opening anchor tag
        # Group 5: '(.*)' Matches the anchor inner html, i.e., the link's display text
        # Group 6: '(</a>)' Matches the closing anchor tag
        # Group 7: '(.*)' Matches any number of characters after the closing anchor tag
        $CleanString = $CleanString -replace '(.*)(<a href=")([\w#./=&?%\-+:;$@,]+)(".*>)(.*)(</a>)(.*)', '$1$5, $3$7'
        $CleanString
    }
}

function Get-FullOutJsonName {
    <#
    .Description
    This function determines the full file name of the SCuBA results file.
    .Functionality
    Internal
    #>
    [CmdletBinding()]
    param(
        [Parameter(Mandatory=$true)]
        [ValidateNotNullOrEmpty()]
        [string]
        $OutJsonFileName,

        [Parameter(Mandatory = $true)]
        [ValidateNotNullOrEmpty()]
        [string]
        $Guid,

        [Parameter(Mandatory=$true)]
        [ValidateNotNullOrEmpty()]
        [ValidateSet(0, 13, 18, 36)]
        [int]
        $NumberOfUUIDCharactersToTruncate
    )
    process {
        # Truncate the UUID at the end of the ScubaResults JSON file by the parameter value.
        # This is is to possibly prevent Windows maximum path length errors that may occur when moving files
        # with a large number of characters
        $TruncatedGuid = $Guid.Substring(0, $Guid.Length - $NumberOfUUIDCharactersToTruncate)

        # If the UUID still exists after truncation
        if ($TruncatedGuid.Length -gt 0) {
            $ScubaResultsFileName = "$($OutJsonFileName)_$($TruncatedGuid).json"
        }
        else {
            # Otherwise omit adding it to the resulting file name
            $ScubaResultsFileName = "$($OutJsonFileName).json"
        }

        $ScubaResultsFileName
    }
}

function ConvertTo-ResultsCsv {
    <#
    .Description
    This function converts the controls inside the Results section of the json output to a csv.
    .Functionality
    Internal
    #>
    [CmdletBinding()]
    param(
        [Parameter(Mandatory=$true)]
        [ValidateNotNullOrEmpty()]
        [ValidateSet("teams", "exo", "defender", "aad", "powerplatform", "sharepoint", '*', IgnoreCase = $false)]
        [string[]]
        $ProductNames,

        [Parameter(Mandatory=$true)]
        [ValidateNotNullOrEmpty()]
        [string]
        $OutFolderPath,

        [Parameter(Mandatory=$true)]
        [ValidateNotNullOrEmpty()]
        [string]
        $FullScubaResultsName,

        [Parameter(Mandatory=$true)]
        [ValidateNotNullOrEmpty()]
        [string]
        $OutCsvFileName,

        [Parameter(Mandatory=$true)]
        [ValidateNotNullOrEmpty()]
        [string]
        $OutActionPlanFileName
    )
    process {
        try {
            $ScubaResultsPath = Join-Path $OutFolderPath -ChildPath $FullScubaResultsName

            if (Test-Path $ScubaResultsPath -PathType Leaf) {
                # The ScubaResults file exists, no need to look for the individual json files
                $ScubaResults = Get-Content (Get-ChildItem $ScubaResultsPath).FullName | ConvertFrom-Json
            }
            else {
                # The ScubaResults file does not exists, so we need to look inside the IndividualReports
                # folder for the json file specific to each product
                $ScubaResults = @{"Results" = [PSCustomObject]@{}}
                $IndividualReportPath = Join-Path -Path $OutFolderPath $IndividualReportFolderName -ErrorAction 'Stop'
                foreach ($Product in $ProductNames) {
                    $BaselineName = $ArgToProd[$Product]
                    $FileName = Join-Path $IndividualReportPath "$($BaselineName)Report.json"
                    $IndividualResults = Get-Content $FileName | ConvertFrom-Json
                    $ScubaResults.Results | Add-Member -NotePropertyName $BaselineName `
                        -NotePropertyValue $IndividualResults.Results
                }
            }
            $ActionPlanCsv = @()
            $ScubaResultsCsv = @()
            foreach ($Product in $ScubaResults.Results.PSObject.Properties) {
                foreach ($Group in $Product.Value) {
                    foreach ($Control in $Group.Controls) {
                        $Control.Requirement = Format-PlainText -RawString $Control.Requirement
                        $Control.Details = Format-PlainText -RawString $Control.Details
                        $ScubaResultsCsv += $Control
                        if ($Control.Result -eq "Fail") {
                            # Add blank fields where users can document reasons for failures and timelines
                            # for remediation if they so choose
                            # The space " " instead of empty string makes it so that output from the cells to the
                            # left won't automatically overlap into the space for these columns in Excel
                            $Reason = " "
                            $RemediationDate = " "
                            $Justification = " "
                            $Control | Add-Member -NotePropertyName "Non-Compliance Reason" -NotePropertyValue $Reason
                            $Control | Add-Member -NotePropertyName "Remediation Completion Date" `
                            -NotePropertyValue $RemediationDate
                            $Control | Add-Member -NotePropertyName "Justification" -NotePropertyValue $Justification
                            $ActionPlanCsv += $Control
                        }
                    }
                }
            }
            $ResultsCsvFileName = Join-Path -Path $OutFolderPath "$OutCsvFileName.csv"
            $PlanCsvFileName = Join-Path -Path $OutFolderPath "$OutActionPlanFileName.csv"
            $Encoding = Get-FileEncoding
            $ScubaResultsCsv | ConvertTo-Csv -NoTypeInformation | Set-Content -Path $ResultsCsvFileName -Encoding $Encoding
            if ($ActionPlanCsv.Length -eq 0) {
                # If no tests failed, add the column names to ensure a file is still output
                $Headers = $ScubaResultsCsv[0].psobject.Properties.Name -Join '","'
                $Headers = "`"$Headers`""
                $Headers += '"Non-Compliance Reason","Remediation Completion Date","Justification"'
                $Headers | Set-Content -Path $PlanCsvFileName -Encoding $Encoding
            }
            else {
                $ActionPlanCsv | ConvertTo-Csv -NoTypeInformation | Set-Content -Path $PlanCsvFileName -Encoding $Encoding
            }
        }
        catch {
            Write-Warning "Error creating CSV output file: $($_.Exception.Message)`n$($_.ScriptStackTrace)"
        }
    }
}

function Merge-JsonOutput {
    <#
    .Description
    This function packages all the json output created into a single json file.
    .Functionality
    Internal
    #>
    [CmdletBinding()]
    param(
        [Parameter(Mandatory=$true)]
        [ValidateNotNullOrEmpty()]
        [ValidateSet("teams", "exo", "defender", "aad", "powerplatform", "sharepoint", '*', IgnoreCase = $false)]
        [string[]]
        $ProductNames,

        [Parameter(Mandatory=$true)]
        [ValidateNotNullOrEmpty()]
        [string]
        $OutFolderPath,

        [Parameter(Mandatory=$true)]
        [ValidateNotNullOrEmpty()]
        [string]
        $OutProviderFileName,

        [Parameter(Mandatory=$true)]
        [ValidateNotNullOrEmpty()]
        [object]
        $TenantDetails,

        [Parameter(Mandatory=$true)]
        [ValidateNotNullOrEmpty()]
        [string]
        $ModuleVersion,

        [Parameter(Mandatory=$true)]
        [ValidateNotNullOrEmpty()]
        [string]
        $FullScubaResultsName,

        [Parameter(Mandatory=$true)]
        [ValidateNotNullOrEmpty()]
        [string]
        $Guid,

        [Parameter(Mandatory=$false)]
        [boolean]
        $SilenceBODWarnings
    )
    process {
        try {
            # Files to delete at the end if no errors are encountered
            $DeletionList = @()

            # Load the raw provider output
            $SettingsExportPath = Join-Path $OutFolderPath -ChildPath "$($OutProviderFileName).json"
            $DeletionList += $SettingsExportPath
            $SettingsExport =  Get-Content $SettingsExportPath -Raw
            $SettingsExportObject = $(ConvertFrom-Json $SettingsExport)
            $TimestampZulu = $SettingsExportObject.timestamp_zulu

            # Get a list and abbreviation mapping of the products assessed
            $FullNames = @()
            $ProductAbbreviationMapping = @{}
            foreach ($ProductName in $ProductNames) {
                $BaselineName = $ArgToProd[$ProductName]
                $FullNames += $ProdToFullName[$BaselineName]
                $ProductAbbreviationMapping[$ProdToFullName[$BaselineName]] = $BaselineName
            }

            $Results = [pscustomobject]@{}
            $Summary = [pscustomobject]@{}
            $AnnotatedFailedPolicies = [pscustomobject]@{}
            # Extract the metadata
            $MetaData = [pscustomobject]@{
                "TenantId" = $TenantDetails.TenantId;
                "DisplayName" = $TenantDetails.DisplayName;
                "DomainName" = $TenantDetails.DomainName;
                "ProductSuite" = "Microsoft 365";
                "ProductsAssessed" = $FullNames;
                "ProductAbbreviationMapping" = $ProductAbbreviationMapping
                "Tool" = "ScubaGear";
                "ToolVersion" = $ModuleVersion;
                "TimestampZulu" = $TimestampZulu;
                "ReportUUID" = $Guid;
            }


            # Aggregate the report results and summaries
            $IndividualReportPath = Join-Path -Path $OutFolderPath $IndividualReportFolderName -ErrorAction 'Stop'
            $FailsNotAnnotated = @()
            foreach ($Product in $ProductNames) {
                $BaselineName = $ArgToProd[$Product]
                $FileName = Join-Path $IndividualReportPath "$($BaselineName)Report.json"
                $DeletionList += $FileName
                $IndividualResults = Get-Content $FileName | ConvertFrom-Json

                $Results | Add-Member -NotePropertyName $BaselineName `
                    -NotePropertyValue $IndividualResults.Results

                # The date is listed under the metadata, no need to include it in the summary as well
                $IndividualResults.ReportSummary.PSObject.Properties.Remove('Date')
                $Summary | Add-Member -NotePropertyName $BaselineName `
                    -NotePropertyValue $IndividualResults.ReportSummary

                # Collect the annotated failed policies into a single object
                foreach ($Annotation in $IndividualResults.ReportSummary.AnnotatedFailedPolicies.PSObject.Properties) {
                    if ($null -eq $Annotation.Value.Comment) {
                        $FailsNotAnnotated += $Annotation.Name
                    }
                    $AnnotatedFailedPolicies | Add-Member -NotePropertyName $Annotation.Name `
                        -NotePropertyValue $Annotation.Value
                }
                $IndividualResults.ReportSummary.PSObject.Properties.Remove('AnnotatedFailedPolicies')
            }
            if (-not $SilenceBODWarnings -and $FailsNotAnnotated.Length -gt 0) {
                $Warning = "$($FailsNotAnnotated.Length) controls are failing and are not documented in the config file: "
                $Warning += $FailsNotAnnotated -Join ", "
                $Warning += ". See https://github.com/cisagov/ScubaGear/blob/main/docs/configuration/configuration.md#annotate-policies for more details."
                Write-Warning $Warning
            }
            foreach ($Product in $Results.PSObject.Properties) {
                foreach ($Group in $Product.Value) {
                    foreach ($Control in $Group.Controls) {
                        $Control.Requirement = Format-PlainText -RawString $Control.Requirement
                        $Control.Details = Format-PlainText -RawString $Control.Details
                    }
                }
            }

            # Convert the output a json string
            $MetaData = ConvertTo-Json $MetaData -Depth 3
            $Results = ConvertTo-Json $Results -Depth 5
            $Summary = ConvertTo-Json $Summary -Depth 3
            $AnnotatedFailedPolicies = ConvertTo-Json $AnnotatedFailedPolicies -Depth 3
            $ReportJson = @"
{
    "MetaData": $MetaData,
    "Summary": $Summary,
    "AnnotatedFailedPolicies": $AnnotatedFailedPolicies,
    "Results": $Results,
    "Raw": $SettingsExport
}
"@

            # ConvertTo-Json for some reason converts the <, >, and ' characters into unicode escape sequences.
            # Convert those back to ASCII.
            $ReportJson = $ReportJson.replace("\u003c", "<")
            $ReportJson = $ReportJson.replace("\u003e", ">")
            $ReportJson = $ReportJson.replace("\u0027", "'")

            $ScubaResultsPath = Join-Path $OutFolderPath -ChildPath $FullScubaResultsName -ErrorAction 'Stop'
            $ReportJson | Set-Content -Path $ScubaResultsPath -Encoding $(Get-FileEncoding) -ErrorAction 'Stop'

            # Delete the now redundant files
            foreach ($File in $DeletionList) {
                Remove-Item $File
            }
        }
        catch {
            if ($_.FullyQualifiedErrorId -eq "GetContentWriterPathTooLongError,Microsoft.PowerShell.Commands.SetContentCommand") {
                $MAX_WINDOWS_PATH_LEN = 256
                $PathLengthErrorMessage = "ScubaGear was likely executed in a location where the maximum file path length is greater than the allowable Windows file system limit `
                Please execute ScubaGear in a directory where for Windows file path limit is less than $($MAX_WINDOWS_PATH_LEN).`
                Another option is to change the -NumberOfUUIDCharactersToTruncate, -OutJSONFileName, or -OutFolderName parameters to achieve an acceptable file path length `
                See the Invoke-SCuBA parameters documentation for more details. `
                Error: $($_.Exception.Message) `
                Stacktrace: $($_.ScriptStackTrace)"
                throw $PathLengthErrorMessage
            }
            else {
                $MergeJsonErrorMessage = "Fatal Error involving the Json reports aggregation. `
                Ending ScubaGear execution. Error: $($_.Exception.Message) `
                Stacktrace: $($_.ScriptStackTrace)"
                throw $MergeJsonErrorMessage
            }
        }
    }
}

function Invoke-ReportCreation {
    <#
    .Description
    This function runs the CreateReport Module
    which creates an HTML report using the TestResults.json.
    Output will be stored as various HTML files in the OutPath Folder.
    The report Home page will be named BaselineReports.html
    .Functionality
    Internal
    #>
    [CmdletBinding()]
    param(
        [Parameter(Mandatory = $true)]
        [ValidateNotNullOrEmpty()]
        [object]
        $ScubaConfig,

        [Parameter(Mandatory = $true)]
        [ValidateNotNullOrEmpty()]
        [object]
        $TenantDetails,

        [Parameter(Mandatory = $true)]
        [ValidateNotNullOrEmpty()]
        [string]
        $ModuleVersion,

        [Parameter(Mandatory = $true)]
        [ValidateNotNullOrEmpty()]
        [string]
        $OutFolderPath,

        [Parameter(Mandatory = $false)]
        [ValidateNotNullOrEmpty()]
        [switch]
        $Quiet,

        [Parameter(Mandatory = $true)]
        [ValidateNotNullOrEmpty()]
        [switch]
        $DarkMode
    )
    process {
        try {
            $N = 0
            $Len = $ScubaConfig.ProductNames.Length
            $Fragment = @()
            $IndividualReportPath = Join-Path -Path $OutFolderPath -ChildPath $IndividualReportFolderName
            New-Item -Path $IndividualReportPath -ItemType "Directory" -ErrorAction "SilentlyContinue" | Out-Null

            $ReporterPath = Join-Path -Path $PSScriptRoot -ChildPath "CreateReport" -ErrorAction 'Stop'
            $Images = Join-Path -Path $ReporterPath -ChildPath "images" -ErrorAction 'Stop'
            Copy-Item -Path $Images -Destination $IndividualReportPath -Force -Recurse -ErrorAction 'Stop'

            $SecureBaselines =  Import-SecureBaseline -ProductNames $ScubaConfig.ProductNames

            foreach ($Product in $ScubaConfig.ProductNames) {
                $BaselineName = $ArgToProd[$Product]
                $N += 1
                $Percent = $N*100/$Len
                $Status = "Running the $($BaselineName) Report creation; $($N) of $($Len) Baselines Reports created";
                $ProgressParams = @{
                    'Activity' = "Creating the reports for each baseline";
                    'Status' = $Status;
                    'PercentComplete' = $Percent;
                    'Id' = 1;
                    'ErrorAction' = 'Stop';
                }
                Write-Progress @ProgressParams

                $FullName = $ProdToFullName[$BaselineName]

                $CreateReportParams = @{
                    'BaselineName' = $BaselineName;
                    'FullName' = $FullName;
                    'IndividualReportPath' = $IndividualReportPath;
                    'OutPath' = $OutFolderPath;
                    'OutProviderFileName' = $ScubaConfig.OutProviderFileName;
                    'OutRegoFileName' = $ScubaConfig.OutRegoFileName;
                    'DarkMode' = $DarkMode;
                    'SecureBaselines' = $SecureBaselines
                }

                $Report = New-Report @CreateReportParams
                $LinkPath = "$($IndividualReportFolderName)/$($BaselineName)Report.html"
                $LinkClassName = '"individual_reports"' # uses no escape characters
                $Link = "<a class=$($LinkClassName) href='$($LinkPath)'>$($FullName)</a>"
                $PassesSummary = "<div class='summary'></div>"
                $WarningsSummary = "<div class='summary'></div>"
                $FailuresSummary = "<div class='summary'></div>"
                $BaselineURL = "<a href= `"https://github.com/cisagov/ScubaGear/blob/v$($ModuleVersion)/baselines`" target=`"_blank`"><h3 style=`"width: 100px;`">Baseline Documents</h3></a>"
                $ManualSummary = "<div class='summary'></div>"
                $OmitSummary = "<div class='summary'></div>"
                $IncorrectResultSummary = "<div class='summary'></div>"
                $ErrorSummary = ""

                if ($Report.Passes -gt 0) {
                    $Noun = Pluralize -SingularNoun "pass" -PluralNoun "passes" -Count $Report.Passes
                    $PassesSummary = "<div class='summary pass'>$($Report.Passes) $($Noun)</div>"
                }

                if ($Report.Warnings -gt 0) {
                    $Noun = Pluralize -SingularNoun "warning" -PluralNoun "warnings" -Count $Report.Warnings
                    $WarningsSummary = "<div class='summary warning'>$($Report.Warnings) $($Noun)</div>"
                }

                if ($Report.Failures -gt 0) {
                    $Noun = Pluralize -SingularNoun "failure" -PluralNoun "failures" -Count $Report.Failures
                    $FailuresSummary = "<div class='summary failure'>$($Report.Failures) $($Noun)</div>"
                }

                if ($Report.Manual -gt 0) {
                    $Noun = Pluralize -SingularNoun "check" -PluralNoun "checks" -Count $Report.Manual
                    $ManualSummary = "<div class='summary manual'>$($Report.Manual) manual $($Noun)</div>"
                }

                if ($Report.Omits -gt 0) {
                    $OmitSummary = "<div class='summary manual'>$($Report.Omits) omitted</div>"
                }

                if ($Report.IncorrectResults -gt 0) {
                    $Noun = Pluralize -SingularNoun "incorrect result" -PluralNoun "incorrect results" -Count $Report.IncorrectResults
                    $IncorrectResultSummary = "<div class='summary incorrect'>$($Report.IncorrectResults) $Noun</div>"
                }

                if ($Report.Errors -gt 0) {
                    $Noun = Pluralize -SingularNoun "error" -PluralNoun "errors" -Count $Report.Errors
                    $ErrorSummary = "<div class='summary error'>$($Report.Errors) $($Noun)</div>"
                }

                $Fragment += [pscustomobject]@{
                "Baseline Conformance Reports" = $Link;
                "Details" = "$PassesSummary $WarningsSummary $FailuresSummary $ManualSummary $OmitSummary $IncorrectResultSummary $ErrorSummary"
                }
            }
            $TenantMetaData += [pscustomobject]@{
                "Tenant Display Name" = $TenantDetails.DisplayName;
                "Tenant Domain Name" = $TenantDetails.DomainName
                "Tenant ID" = $TenantDetails.TenantId;
                "Report Date" = $Report.Date;
            }
            $TenantMetaData = $TenantMetaData | ConvertTo-Html -Fragment -ErrorAction 'Stop'
            $TenantMetaData = $TenantMetaData -replace '^(.*?)<table>','<table class ="tenantdata" style = "text-align:center;">'
            $Fragment = $Fragment | ConvertTo-Html -Fragment -ErrorAction 'Stop'

            $ProviderJSONFilePath = Join-Path -Path $OutFolderPath -ChildPath "$($ScubaConfig.OutProviderFileName).json" -Resolve
            $ReportUuid = $(Get-Utf8NoBom -FilePath $ProviderJSONFilePath | ConvertFrom-Json).report_uuid

            $ReportHtmlPath = Join-Path -Path $ReporterPath -ChildPath "ParentReport" -ErrorAction 'Stop'
            $JsonScriptTags = @(
                "<script type='application/json' id='dark-mode-flag'> $($DarkMode.ToString().ToLower()) </script>"
            ) -join "`n"
            $ReportHTML = (Get-Content $(Join-Path -Path $ReportHtmlPath -ChildPath "ParentReport.html") -ErrorAction 'Stop') -Join "`n"
            $ReportHTML = $ReportHTML.Replace("{TENANT_DETAILS}", $TenantMetaData)
            $ReportHTML = $ReportHTML.Replace("{TABLES}", $Fragment)
            $ReportHTML = $ReportHTML.Replace("{REPORT_UUID}", $ReportUuid)
            $ReportHTML = $ReportHTML.Replace("{MODULE_VERSION}", "v$ModuleVersion")
            $ReportHTML = $ReportHTML.Replace("{BASELINE_URL}", $BaselineURL)

            # Inject CSS into parent HTML report template
            $CssPath = Join-Path -Path $ReporterPath -ChildPath "styles" -ErrorAction "Stop"
            $MainCSS = Get-Content (Join-Path -Path $CssPath -ChildPath "Main.css") -Raw
            $ReportHTML = $ReportHTML.Replace("{MAIN_CSS}", "<style>`n $($MainCSS) `n</style>")

            $ParentCSS = Get-Content (Join-Path -Path $CssPath -ChildPath "ParentReportStyle.css") -Raw
            $ReportHTML = $ReportHTML.Replace("{PARENT_CSS}", "<style>`n $($ParentCSS) `n</style>")
            $ReportHTML = $ReportHTML.Replace("{JSON_SCRIPT_TAGS}", $JsonScriptTags)

            $ScriptsPath = Join-Path -Path $ReporterPath -ChildPath "scripts" -ErrorAction "Stop"
            $ParentReportJS = Get-Content (Join-Path -Path $ScriptsPath -ChildPath "ParentReport.js") -Raw
            $UtilsJS = Get-Content (Join-Path -Path $ScriptsPath -ChildPath "Utils.js") -Raw
            $TableFunctionsJS = Get-Content (Join-Path -Path $ScriptsPath -ChildPath "TableFunctions.js") -Raw

            $JSFiles = @(
                $ParentReportJS
                $UtilsJS
                $TableFunctionsJS
            ) -join "`n"

            $ReportHTML = $ReportHTML.Replace("{JS_FILES}", "<script>`n $($JSFiles) `n</script>")
            Add-Type -AssemblyName System.Web -ErrorAction 'Stop'
            $ReportFileName = Join-Path -Path $OutFolderPath "$($OutReportName).html" -ErrorAction 'Stop'
            [System.Web.HttpUtility]::HtmlDecode($ReportHTML) | Out-File $ReportFileName -ErrorAction 'Stop'

            if (-Not $Quiet) {
                Invoke-Item $ReportFileName
            }
        }
        catch {
            $InvokeReportErrorMessage = "Fatal Error involving the Report Creation. `
            Ending ScubaGear execution. Error: $($_.Exception.Message)`"
            `n$($_.ScriptStackTrace)"
            throw $InvokeReportErrorMessage
        }
    }
}

function Get-TenantDetail {
    <#
    .Description
    This function gets the details of the M365 Tenant using
    the various M365 PowerShell modules
    .Functionality
    Internal
    #>
    [CmdletBinding()]
    param (
        [Parameter(Mandatory=$true)]
        [ValidateSet("teams", "exo", "defender", "aad", "powerplatform", "sharepoint", IgnoreCase = $false)]
        [ValidateNotNullOrEmpty()]
        [string[]]
        $ProductNames,

        [Parameter(Mandatory = $true)]
        [ValidateSet("commercial", "gcc", "gcchigh", "dod", IgnoreCase = $false)]
        [ValidateNotNullOrEmpty()]
        [string]
        $M365Environment
    )

    # organized by best tenant details information
    if ($ProductNames.Contains("aad")) {
        Get-AADTenantDetail -M365Environment $M365Environment
    }
    elseif ($ProductNames.Contains("sharepoint")) {
        Get-AADTenantDetail -M365Environment $M365Environment
    }
    elseif ($ProductNames.Contains("teams")) {
        Get-TeamsTenantDetail -M365Environment $M365Environment
    }
    elseif ($ProductNames.Contains("powerplatform")) {
        Get-PowerPlatformTenantDetail -M365Environment $M365Environment
    }
    elseif ($ProductNames.Contains("exo")) {
        Get-EXOTenantDetail -M365Environment $M365Environment
    }
    elseif ($ProductNames.Contains("defender")) {
        Get-EXOTenantDetail -M365Environment $M365Environment
    }
    else {
        $TenantInfo = @{
            "DisplayName" = "Orchestrator Error retrieving Display name";
            "DomainName" = "Orchestrator Error retrieving Domain name";
            "TenantId" = "Orchestrator Error retrieving Tenant ID";
            "AdditionalData" = "Orchestrator Error retrieving additional data";
        }
        $TenantInfo = $TenantInfo | ConvertTo-Json -Depth 3
        $TenantInfo
    }
}

function Invoke-Connection {
    <#
    .Description
    This function uses the Connection.psm1 module
    which uses the various PowerShell modules to establish
    a connection to an M365 Tenant associated with provided
    credentials
    .Functionality
    Internal
    #>
    [CmdletBinding()]
    param(
        [Parameter(Mandatory = $true)]
        [ValidateNotNullOrEmpty()]
        [object]
        $ScubaConfig
    )

    $ConnectTenantParams = @{
        'ProductNames' = $ScubaConfig.ProductNames;
        'M365Environment' = $ScubaConfig.M365Environment
    }

    if ($ScubaConfig.AppID) {
        $ServicePrincipalParams = Get-ServicePrincipalParams -ScubaConfig $ScubaConfig
        $ConnectTenantParams += @{ServicePrincipalParams = $ServicePrincipalParams;}
    }

    if ($ScubaConfig.LogIn) {
        $AnyFailedAuth = Connect-Tenant @ConnectTenantParams
        $AnyFailedAuth
    }
}

function Compare-ProductList {
    <#
    .Description
    Compares two ProductNames Lists and returns the Diff between them
    Used to compare a failed execution list with the original list
    .Functionality
    Internal
    #>
    param(

        [Parameter(Mandatory=$true)]
        [ValidateNotNullOrEmpty()]
        [ValidateSet("teams", "exo", "defender", "aad", "powerplatform", "sharepoint", '*', IgnoreCase = $false)]
        [string[]]
        $ProductNames,

        [Parameter(Mandatory=$true)]
        [ValidateNotNullOrEmpty()]
        [ValidateSet("teams", "exo", "defender", "aad", "powerplatform", "sharepoint", '*', IgnoreCase = $false)]
        [string[]]
        $ProductsFailed,

        [Parameter(Mandatory=$true)]
        [ValidateNotNullOrEmpty()]
        [string]
        $ExceptionMessage
    )

    $Difference = Compare-Object $ProductNames -DifferenceObject $ProductsFailed -PassThru
    if (-not $Difference) {
        throw "$($ExceptionMessage); aborting ScubaGear execution"
    }
    else {
        $Difference
    }
}

function Get-ServicePrincipalParams {
    <#
    .Description
    Returns a valid a hastable of parameters for authentication via
    Service Principal. Throws an error if there are none.
    .Functionality
    Internal
    #>
    [CmdletBinding()]
    param(
    [Parameter(Mandatory=$true)]
    [ValidateNotNullOrEmpty()]
    [object]
    $ScubaConfig
    )

    $ServicePrincipalParams = @{}

    $CheckThumbprintParams = ($ScubaConfig.CertificateThumbprint) `
    -and ($ScubaConfig.AppID) -and ($ScubaConfig.Organization)

    if ($CheckThumbprintParams) {
        $CertThumbprintParams = @{
            CertificateThumbprint = $ScubaConfig.CertificateThumbprint;
            AppID = $ScubaConfig.AppID;
            Organization = $ScubaConfig.Organization;
        }
        $ServicePrincipalParams += @{CertThumbprintParams = $CertThumbprintParams}
    }
    else {
        throw "Missing parameters required for authentication with Service Principal Auth; Run Get-Help Invoke-Scuba for details on correct arguments"
    }
    $ServicePrincipalParams
}

function Import-Resources {
    <#
    .Description
    This function imports all of the various helper Provider,
    Rego, and Reporter modules to the runtime
    .Functionality
    Internal
    #>
    [CmdletBinding()]
    param()
    try {
        $ProvidersPath = Join-Path -Path $PSScriptRoot `
        -ChildPath "Providers" `
        -Resolve `
        -ErrorAction 'Stop'
        $ProviderResources = Get-ChildItem $ProvidersPath -Recurse | Where-Object { $_.Name -like 'Export*.psm1' }
        if (!$ProviderResources)
        {
            throw "Provider files were not found, aborting this run"
        }

        foreach ($Provider in $ProviderResources.Name) {
            $ProvidersPath = Join-Path -Path $PSScriptRoot -ChildPath "Providers" -ErrorAction 'Stop'
            $ModulePath = Join-Path -Path $ProvidersPath -ChildPath $Provider -ErrorAction 'Stop'
            Import-Module $ModulePath
        }

        @('Connection', 'RunRego', 'CreateReport', 'ScubaConfig', 'Support', 'Utility') | ForEach-Object {
            $ModulePath = Join-Path -Path $PSScriptRoot -ChildPath $_ -ErrorAction 'Stop'
            Write-Debug "Importing $_ module"
            Import-Module -Name $ModulePath
        }
    }
    catch {
        $ImportResourcesErrorMessage = "Fatal Error involving importing PowerShell modules. `
            Ending ScubaGear execution. Error: $($_.Exception.Message) `
            `n$($_.ScriptStackTrace)"
            throw $ImportResourcesErrorMessage
    }
}

function Remove-Resources {
    <#
    .Description
    This function cleans up all of the various imported modules
    Mostly meant for dev work
    .Functionality
    Internal
    #>
    [CmdletBinding()]
    $Providers = @("ExportPowerPlatform", "ExportEXOProvider", "ExportAADProvider",
    "ExportDefenderProvider", "ExportTeamsProvider", "ExportSharePointProvider")
    foreach ($Provider in $Providers) {
        Remove-Module $Provider -ErrorAction "SilentlyContinue"
    }

    Remove-Module "ScubaConfig" -ErrorAction "SilentlyContinue"
    Remove-Module "RunRego" -ErrorAction "SilentlyContinue"
    Remove-Module "CreateReport" -ErrorAction "SilentlyContinue"
    Remove-Module "Connection" -ErrorAction "SilentlyContinue"
}

function Invoke-SCuBACached {
    <#
    .SYNOPSIS
    Specially execute the SCuBAGear tool security baselines for specified M365 products.
    Can be executed on static provider JSON.
    .Description
    This is the function for running the tool provider JSON that has already been extracted.
    This functions comes with the extra ExportProvider parameter to omit exporting the provider
    if set to $false.
    The rego will be run on a static provider JSON in the specified OutPath.
    <#
    .Parameter ExportProvider
    This parameter will when set to $true export the provider and act like Invoke-Scuba.
    When set to $false will instead omit authentication plus pulling the provider and will
    instead look in OutPath and run just the Rego verification and Report creation.
    .Parameter ProductNames
    A list of one or more M365 shortened product names that the tool will assess when it is executed. Acceptable product name values are listed below.
    To assess Azure Active Directory you would enter the value aad.
    To assess Exchange Online you would enter exo and so forth.
    - Azure Active Directory: aad
    - Defender for Office 365: defender
    - Exchange Online: exo
    - MS Power Platform: powerplatform
    - SharePoint Online: sharepoint
    - MS Teams: teams.
    Use '*' to run all baselines.
    .Parameter M365Environment
    This parameter is used to authenticate to the different commercial/government environments.
    Valid values include "commercial", "gcc", "gcchigh", or "dod".
    For M365 tenants with E3/E5 licenses enter the value **"commercial"**.
    For M365 Government Commercial Cloud tenants with G3/G5 licenses enter the value **"gcc"**.
    For M365 Government Commercial Cloud High tenants enter the value **"gcchigh"**.
    For M365 Department of Defense tenants enter the value **"dod"**.
    Default is 'commercial'.
    .Parameter OPAPath
    The folder location of the OPA Rego executable file.
    The OPA Rego executable embedded with this project is located in the project's root folder.
    If you want to execute the tool using a version of OPA Rego located in another folder,
    then customize the variable value with the full path to the alternative OPA Rego exe file.
    .Parameter LogIn
    A `$true` or `$false` variable that if set to `$true`
    will prompt you to provide credentials if you want to establish a connection
    to the specified M365 products in the **$ProductNames** variable.
    For most use cases, leave this variable to be `$true`.
    A connection is established in the current PowerShell terminal session with the first authentication.
    If you want to run another verification in the same PowerShell session simply set
    this variable to be `$false` to bypass the reauthenticating in the same session. Default is $true.
    .Parameter Version
    Will output the current ScubaGear version to the terminal without running this cmdlet.
    .Parameter AppID
    The application ID of the service principal that's used during certificate based
    authentication. A valid value is the GUID of the application ID (service principal).
    .Parameter CertificateThumbprint
    The thumbprint value specifies the certificate that's used for certificate base authentication.
    The underlying PowerShell modules retrieve the certificate from the user's certificate store.
    As such, a copy of the certificate must be located there.
    .Parameter Organization
    Specify the organization that's used in certificate based authentication.
    Use the tenant's tenantname.onmicrosoft.com domain for the parameter value.
    .Parameter OutPath
    The folder path where both the output JSON and the HTML report will be created.
    The folder will be created if it does not exist. Defaults to current directory.
    .Parameter OutFolderName
    The name of the folder in OutPath where both the output JSON and the HTML report will be created.
    Defaults to "M365BaselineConformance". The client's local timestamp will be appended.
    .Parameter OutProviderFileName
    The name of the Provider output JSON created in the folder created in OutPath.
    Defaults to "ProviderSettingsExport".
    .Parameter OutRegoFileName
    The name of the Rego output JSON and CSV created in the folder created in OutPath.
    Defaults to "TestResults".
    .Parameter OutReportName
    The name of the main html file page created in the folder created in OutPath.
    Defaults to "BaselineReports".
    .Parameter KeepIndividualJSON

    Keeps ScubaGear legacy output where files are not merged into an all in one JSON.
    This parameter is for backwards compatibility for those working with the older ScubaGear output files.
    .Parameter OutJsonFileName
    If KeepIndividualJSON is not set, the name of the consolidated json created in the folder
    created in OutPath. Defaults to "ScubaResults". The report UUID will be appended to this.
    .Parameter OutCsvFileName
    The CSV created in the folder created in OutPath that contains the CSV version of the test results.
    Defaults to "ScubaResults".
    .Parameter OutActionPlanFileName
    The CSV created in the folder created in OutPath that contains a CSV template prepopulated with the failed
    SHALL controls with fields for documenting failure causes and remediation plans. Defaults to "ActionPlan".
    .Parameter DarkMode
    Set switch to enable report dark mode by default.
    .Parameter SilenceBODWarnings
    Do not warn for requirements specific to BOD compliance (e.g., documenting OrgName in the config file).
    .Parameter NumberOfUUIDCharactersToTruncate
    Controls how many characters will be truncated from the report UUID when appended to the end of OutJsonFileName.
    Valid values are 0, 13, 18, 36
    .Example
    Invoke-SCuBACached
    Run an assessment against by default a commercial M365 Tenant against the
    Azure Active Directory, Exchange Online, Microsoft Defender, One Drive, SharePoint Online, and Microsoft Teams
    security baselines. The output will stored in the current directory in a folder called M365BaselineConformaance_*.
    .Example
    Invoke-SCuBACached -Version
    This example returns the version of SCuBAGear.
    .Example
    Invoke-SCuBACached -ProductNames aad, defender -OPAPath . -OutPath .
    The example will run the tool against the Azure Active Directory, and Defender security
    baselines.
    .Example
    Invoke-SCuBACached -ProductNames * -M365Environment dod -OPAPath . -OutPath .
    This example will run the tool against all available security baselines with the
    'dod' teams endpoint.
    .Example
    Invoke-SCuBA -ProductNames * -CertificateThumbprint <insert-thumbprint> -AppID <insert-appid> -Organization "tenant.onmicrosoft.com"
    This example will run the tool against all available security baselines while authenticating using a Service Principal with the CertificateThumprint bundle of parameters.
    .Functionality
    Public
    #>
    [CmdletBinding()]
    param (
        [Parameter(Mandatory = $false, ParameterSetName = 'Report')]
        [ValidateNotNullOrEmpty()]
        [boolean]
        $ExportProvider = $true,

        [Parameter(Mandatory = $false, ParameterSetName = 'Report')]
        [ValidateNotNullOrEmpty()]
        [ValidateSet("teams", "exo", "defender", "aad", "powerplatform", "sharepoint", '*', IgnoreCase = $false)]
        [string[]]
        $ProductNames = [ScubaConfig]::ScubaDefault('DefaultProductNames'),

        [Parameter(Mandatory = $false, ParameterSetName = 'Report')]
        [ValidateSet("commercial", "gcc", "gcchigh", "dod")]
        [ValidateNotNullOrEmpty()]
        [string]
        $M365Environment = [ScubaConfig]::ScubaDefault('DefaultM365Environment'),

        [Parameter(Mandatory = $false, ParameterSetName = 'Report')]
        [ValidateScript({Test-Path -PathType Container $_})]
        [ValidateNotNullOrEmpty()]
        [string]
        $OPAPath = [ScubaConfig]::ScubaDefault('DefaultOPAPath'),

        [Parameter(Mandatory = $false, ParameterSetName = 'Report')]
        [ValidateNotNullOrEmpty()]
        [ValidateSet($true, $false)]
        [boolean]
        $LogIn = [ScubaConfig]::ScubaDefault('DefaultLogIn'),

        [Parameter(ParameterSetName = 'Report')]
        [ValidateNotNullOrEmpty()]
        [switch]
        $Version,

        [Parameter(Mandatory = $false, ParameterSetName = 'Report')]
        [ValidateNotNullOrEmpty()]
        [string]
        $AppID,

        [Parameter(Mandatory = $false, ParameterSetName = 'Report')]
        [ValidateNotNullOrEmpty()]
        [string]
        $CertificateThumbprint,

        [Parameter(Mandatory = $false, ParameterSetName = 'Report')]
        [ValidateNotNullOrEmpty()]
        [string]
        $Organization,

        [Parameter(Mandatory = $false, ParameterSetName = 'Report')]
        [ValidateNotNullOrEmpty()]
        [string]
        $OutPath = [ScubaConfig]::ScubaDefault('DefaultOutPath'),

        [Parameter(Mandatory = $false, ParameterSetName = 'Report')]
        [ValidateNotNullOrEmpty()]
        [string]
        $OutProviderFileName = [ScubaConfig]::ScubaDefault('DefaultOutProviderFileName'),

        [Parameter(Mandatory = $false, ParameterSetName = 'Report')]
        [ValidateNotNullOrEmpty()]
        [string]
        $OutRegoFileName = [ScubaConfig]::ScubaDefault('DefaultOutRegoFileName'),

        [Parameter(Mandatory = $false, ParameterSetName = 'Report')]
        [ValidateNotNullOrEmpty()]
        [string]
        $OutReportName = [ScubaConfig]::ScubaDefault('DefaultOutReportName'),

        [Parameter(Mandatory = $false, ParameterSetName = 'Report')]
        [ValidateNotNullOrEmpty()]
        [switch]
        $KeepIndividualJSON,

        [Parameter(Mandatory = $false, ParameterSetName = 'Report')]
        [ValidateNotNullOrEmpty()]
        [string]
        $OutJsonFileName = [ScubaConfig]::ScubaDefault('DefaultOutJsonFileName'),

        [Parameter(Mandatory = $false, ParameterSetName = 'Report')]
        [ValidateNotNullOrEmpty()]
        [string]
        $OutCsvFileName = [ScubaConfig]::ScubaDefault('DefaultOutCsvFileName'),

        [Parameter(Mandatory = $false, ParameterSetName = 'Report')]
        [ValidateNotNullOrEmpty()]
        [string]
        $OutActionPlanFileName = [ScubaConfig]::ScubaDefault('DefaultOutActionPlanFileName'),

        [Parameter(Mandatory = $false, ParameterSetName = 'Configuration')]
        [Parameter(Mandatory = $false, ParameterSetName = 'Report')]
        [ValidateNotNullOrEmpty()]
        [switch]
        $DarkMode,

        [Parameter(Mandatory = $false, ParameterSetName = 'Configuration')]
        [Parameter(Mandatory = $false, ParameterSetName = 'Report')]
        [switch]
        $Quiet,

        [Parameter(Mandatory = $false, ParameterSetName = 'Configuration')]
        [Parameter(Mandatory = $false, ParameterSetName = 'Report')]
        [switch]
        $SilenceBODWarnings,

        [Parameter(Mandatory = $false, ParameterSetName = 'Configuration')]
        [Parameter(Mandatory = $false, ParameterSetName = 'Report')]
        [ValidateNotNullOrEmpty()]
        [ValidateSet(0, 13, 18, 36)]
        [int]
        $NumberOfUUIDCharactersToTruncate = [ScubaConfig]::ScubaDefault('DefaultNumberOfUUIDCharactersToTruncate')
        )
        process {
            $ParentPath = Split-Path $PSScriptRoot -Parent
            $ScubaManifest = Import-PowerShellDataFile (Join-Path -Path $ParentPath -ChildPath 'ScubaGear.psd1' -Resolve)
            $ModuleVersion = $ScubaManifest.ModuleVersion

            if ($Version) {
                Write-Output("SCuBA Gear v$ModuleVersion")
                return
            }

            if ($ProductNames -eq '*'){
                $ProductNames = "teams", "exo", "defender", "aad", "sharepoint", "powerplatform"
            }

            if ($OutCsvFileName -eq $OutActionPlanFileName) {
                $ErrorMessage = "OutCsvFileName and OutActionPlanFileName cannot be equal to each other. "
                $ErrorMessage += "Both are set to $($OutCsvFileName). Stopping execution."
                throw $ErrorMessage
            }

            # Create outpath if $Outpath does not exist
            if(-not (Test-Path -PathType "container" $OutPath))
            {
                New-Item -ItemType "Directory" -Path $OutPath | Out-Null
            }
            $OutFolderPath = $OutPath
            $ProductNames = $ProductNames | Sort-Object -Unique

            Remove-Resources
            Import-Resources # Imports Providers, RunRego, CreateReport, Connection, Support, Utility

            # Authenticate - parameters consolidated into a temporary ScubaConfig for cached execution
            $TempScubaConfig = New-Object -Type PSObject -Property @{
                'ProductNames' = $ProductNames;
                'M365Environment' = $M365Environment;
                'OutProviderFileName' = $OutProviderFileName;
                'OutRegoFileName' = $OutRegoFileName;
                'OutReportName' = $OutReportName;
                'OPAPath' = $OPAPath;
                'LogIn' = $LogIn;
                'AppID' = $AppID;
                'CertificateThumbprint' = $CertificateThumbprint;
                'Organization' = $Organization;
                'KeepIndividualJSON' = $KeepIndividualJSON;
                'OutJsonFileName' = $OutJsonFileName;
                'OutCsvFileName' = $OutCsvFileName;
                'OutActionPlanFileName' = $OutActionPlanFileName;
                'NumberOfUUIDCharactersToTruncate' = $NumberOfUUIDCharactersToTruncate
            }

            if ($ExportProvider) {
                # Check if there is a previous ScubaResults file
                # delete if found
                $PreviousResultsFiles = Get-ChildItem -Path $OutPath -Filter "$($OutJsonFileName)*.json"
                if ($PreviousResultsFiles) {
                    $PreviousResultsFiles | ForEach-Object {
                        Remove-Item $_.FullName -Force
                    }
                }

                # authenticate
                $ProdAuthFailed = Invoke-Connection -ScubaConfig $TempScubaConfig
                if ($ProdAuthFailed.Count -gt 0) {
                    $Difference = Compare-Object $ProductNames -DifferenceObject $ProdAuthFailed -PassThru
                    if (-not $Difference) {
                        throw "All products were unable to establish a connection aborting execution"
                    }
                    else {
                        $ProductNames = $Difference
                    }
                }
                $TenantDetails = Get-TenantDetail -ProductNames $ProductNames -M365Environment $M365Environment

                # A new GUID needs to be generated if the provider is run
                $Guid = New-Guid -ErrorAction 'Stop'

                Invoke-ProviderList -ScubaConfig $TempScubaConfig -TenantDetails $TenantDetails -ModuleVersion $ModuleVersion -OutFolderPath $OutFolderPath -Guid $Guid
            }

            $ProviderJSONFilePath = Join-Path -Path $OutPath -ChildPath "$($OutProviderFileName).json"
            if (-not (Test-Path $ProviderJSONFilePath)) {
                # When running Invoke-ScubaCached, the provider output might not exist as a stand-alone
                # file depending on what version of ScubaGear created the output. If the provider output
                # does not exist as a stand-alone file, create it from the ScubaResults file so the other functions
                # can execute as normal.
                $ScubaResultsFileName = Join-Path -Path $OutPath -ChildPath "$($OutJsonFileName)*.json"
                # As there is the possibility that the wildcard will match multiple files,
                # select the one that was created last if there are multiple.
                # By default ScubaGear will output the files into their own folder.
                # The only case this will happen is when someone personally moves multiple files into the
                # same folder.
                $SettingsExport = $(Get-Content (Get-ChildItem $ScubaResultsFileName | Sort-Object CreationTime -Descending | Select-Object -First 1).FullName | ConvertFrom-Json).Raw

                # Uses the custom UTF8 NoBOM function to reoutput the Provider JSON file
                $ProviderContent = $SettingsExport | ConvertTo-Json -Depth 20
                $ActualSavedLocation = Set-Utf8NoBom -Content $ProviderContent `
                -Location $OutPath -FileName "$OutProviderFileName.json"
                Write-Debug $ActualSavedLocation
            }
            $SettingsExport = Get-Content $ProviderJSONFilePath | ConvertFrom-Json

            # Generate a new UUID if the original data doesn't have one
            if (-not (Get-Member -InputObject $SettingsExport -Name "report_uuid" -MemberType Properties)) {
                $Guid = New-Guid -ErrorAction 'Stop'
                $SettingsExport | Add-Member -Name 'report_uuid' -Value $Guid -Type NoteProperty
            }
            else {
                # Otherwise grab the UUID from the JSON itself
                $Guid = $SettingsExport.report_uuid
            }

            $ProviderContent = $SettingsExport | ConvertTo-Json -Depth 20
            $ActualSavedLocation = Set-Utf8NoBom -Content $ProviderContent `
            -Location $OutPath -FileName "$OutProviderFileName.json"
            Write-Debug $ActualSavedLocation

            $TenantDetails = $SettingsExport.tenant_details
            Invoke-RunRego -ScubaConfig $TempScubaConfig -ParentPath $ParentPath -OutFolderPath $OutFolderPath
            Invoke-ReportCreation -ScubaConfig $TempScubaConfig -TenantDetails $TenantDetails -ModuleVersion $ModuleVersion -OutFolderPath $OutFolderPath -DarkMode:$DarkMode -Quiet:$Quiet

            $FullNameParams = @{
                'OutJsonFileName'                  = $TempScubaConfig.OutJsonFileName;
                'Guid'                             = $Guid;
                'NumberOfUUIDCharactersToTruncate' = $TempScubaConfig.NumberOfUUIDCharactersToTruncate;
            }
            $FullScubaResultsName = Get-FullOutJsonName @FullNameParams

            if (-not $KeepIndividualJSON) {
                # Craft the complete json version of the output
                $JsonParams = @{
                    'ProductNames'         = $TempScubaConfig.ProductNames;
                    'OutFolderPath'        = $OutFolderPath;
                    'OutProviderFileName'  = $TempScubaConfig.OutProviderFileName;
                    'TenantDetails'        = $TenantDetails;
                    'ModuleVersion'        = $ModuleVersion;
                    'FullScubaResultsName' = $FullScubaResultsName;
                    'Guid'                 = $Guid;
                    'SilenceBODWarnings'   = $SilenceBODWarnings;
                }
                Merge-JsonOutput @JsonParams
            }
            # Craft the csv version of just the results
            $CsvParams = @{
                'ProductNames'          = $TempScubaConfig.ProductNames;
                'OutFolderPath'         = $OutFolderPath;
                'FullScubaResultsName'  = $FullScubaResultsName;
                'OutCsvFileName'        = $TempScubaConfig.OutCsvFileName;
                'OutActionPlanFileName' = $TempScubaConfig.OutActionPlanFileName;
            }
            ConvertTo-ResultsCsv @CsvParams
        }
    }

Export-ModuleMember -Function @(
    'Invoke-SCuBA',
    'Invoke-SCuBACached'
)
<|MERGE_RESOLUTION|>--- conflicted
+++ resolved
@@ -328,14 +328,11 @@
                 'OutCsvFileName' = $OutCsvFileName
                 'OutActionPlanFileName' = $OutActionPlanFileName
                 'NumberOfUUIDCharactersToTruncate' = $NumberOfUUIDCharactersToTruncate
-<<<<<<< HEAD
                 'AppID' = $AppID
                 'CertificateThumbprint' = $CertificateThumbprint
                 'Organization' = $Organization
-=======
                 'PreferredDnsResolvers' = $PreferredDnsResolvers
                 'SkipDoH' = $SkipDoH
->>>>>>> f90f945d
             }
 
             $ScubaConfig = New-Object -Type PSObject -Property $ProvidedParameters
@@ -426,24 +423,8 @@
 
         try {
             # Provider Execution
-<<<<<<< HEAD
             # Provider parameters consolidated into ScubaConfig; remaining args passed explicitly
-            $ProdProviderFailed = Invoke-ProviderList -ScubaConfig $ScubaConfig -TenantDetails $TenantDetails -ModuleVersion $ModuleVersion -OutFolderPath $OutFolderPath -Guid $Guid
-=======
-            $ProviderParams = @{
-                'ProductNames'          = $ScubaConfig.ProductNames;
-                'M365Environment'       = $ScubaConfig.M365Environment;
-                'TenantDetails'         = $TenantDetails;
-                'ModuleVersion'         = $ModuleVersion;
-                'OutFolderPath'         = $OutFolderPath;
-                'OutProviderFileName'   = $ScubaConfig.OutProviderFileName;
-                'Guid'                  = $Guid;
-                'BoundParameters'       = $PSBoundParameters;
-                'PreferredDnsResolvers' = $ScubaConfig.PreferredDnsResolvers;
-                'SkipDoH'               = $ScubaConfig.SkipDoH;
-            }
-            $ProdProviderFailed = Invoke-ProviderList @ProviderParams
->>>>>>> f90f945d
+            $ProdProviderFailed = Invoke-ProviderList -ScubaConfig $ScubaConfig -TenantDetails $TenantDetails -ModuleVersion $ModuleVersion -OutFolderPath $OutFolderPath -Guid $Guid -PreferredDnsResolvers $PreferredDnsResolvers -SkipDoH $SkipDoH
             if ($ProdProviderFailed.Count -gt 0) {
                 $ScubaConfig.ProductNames = Compare-ProductList -ProductNames $ScubaConfig.ProductNames `
                 -ProductsFailed $ProdProviderFailed `
@@ -580,19 +561,7 @@
         [Parameter(Mandatory = $true)]
         [ValidateNotNullOrEmpty()]
         [string]
-<<<<<<< HEAD
-        $Guid
-=======
-        $OutProviderFileName,
-
-        [Parameter(Mandatory = $true)]
-        [ValidateNotNullOrEmpty()]
-        [string]
         $Guid,
-
-        [Parameter(Mandatory = $true)]
-        [hashtable]
-        $BoundParameters,
 
         [Parameter(Mandatory = $true)]
         [AllowEmptyCollection()]
@@ -604,7 +573,6 @@
         [ValidateSet($true, $false)]
         [boolean]
         $SkipDoH
->>>>>>> f90f945d
     )
     process {
         try {
