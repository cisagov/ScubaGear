function New-Report {
     <#
    .Description
    This function creates the individual HTML report using the TestResults.json.
    Output will be stored as an HTML file in the InvidualReports folder in the OutPath Folder.
    The report Home page and link tree will be named BaselineReports.html
    .Functionality
    Internal
    #>
    [CmdletBinding()]
    param (
        [Parameter(Mandatory=$true)]
        [ValidateNotNullOrEmpty()]
        [ValidateSet("Teams", "EXO", "Defender", "AAD", "PowerPlatform", "SharePoint", IgnoreCase = $false)]
        [string]
        $BaselineName,

        [Parameter(Mandatory=$true)]
        [ValidateNotNullOrEmpty()]
        [ValidateSet("Microsoft Teams", "Exchange Online", "Microsoft 365 Defender", "Azure Active Directory", "Microsoft Power Platform", "SharePoint Online", IgnoreCase = $false)]
        [string]
        $FullName,

        # The location to save the html report in.
        [Parameter(Mandatory=$true)]
        [ValidateScript({Test-Path -PathType Container $_})]
        [ValidateNotNullOrEmpty()]
        [string]
        $IndividualReportPath,

        # The location to save the html report in.
        [Parameter(Mandatory=$true)]
        [ValidateScript({Test-Path -PathType Container $_})]
        [ValidateScript({Test-Path -IsValid $_})]
        [string]
        $OutPath,

        [Parameter(Mandatory=$true)]
        [ValidateNotNullOrEmpty()]
        [string]
        $OutProviderFileName,

        [Parameter(Mandatory=$true)]
        [ValidateScript({Test-Path -IsValid $_})]
        [string]
        $OutRegoFileName,

        [Parameter(Mandatory=$true)]
        [ValidateNotNullOrEmpty()]
        [switch]
        $DarkMode,

        [Parameter(Mandatory=$true)]
        [ValidateNotNull()]
        [object]
        $SecureBaselines
    )

    $ScubaGitHubUrl = "https://github.com/cisagov/ScubaGear"

    $ProductSecureBaseline = $SecureBaselines.$BaselineName

    $FileName = Join-Path -Path $OutPath -ChildPath "$($OutProviderFileName).json"
    $SettingsExport =  Get-Content $FileName | ConvertFrom-Json

    $FileName = Join-Path -Path $OutPath -ChildPath "$($OutRegoFileName).json"
    $TestResults =  Get-Content $FileName | ConvertFrom-Json

    $Fragments = @()

    $MetaData += [pscustomobject]@{
        "Tenant Display Name" = $SettingsExport.tenant_details.DisplayName;
        "Report Date" = $SettingsExport.date;
        "Baseline Version" = $SettingsExport.baseline_version;
        "Module Version" = $SettingsExport.module_version
    }

    $MetaDataTable = $MetaData | ConvertTo-HTML -Fragment
    $MetaDataTable = $MetaDataTable -replace '^(.*?)<table>','<table id="tenant-data" style = "text-align:center;">'
    $Fragments += $MetaDataTable
    $ReportSummary = @{
        "Warnings" = 0;
        "Failures" = 0;
        "Passes" = 0;
        "Manual" = 0;
        "Errors" = 0;
        "Date" = $SettingsExport.date;
    }

    foreach ($BaselineGroup in $ProductSecureBaseline) {
        $Fragment = @()

        foreach ($Control in $BaselineGroup.Controls){

            $Test = $TestResults | Where-Object -Property PolicyId -eq $Control.Id

            if ($null -ne $Test){
                $MissingCommands = @()

                if ($SettingsExport."$($BaselineName)_successful_commands" -or $SettingsExport."$($BaselineName)_unsuccessful_commands") {
                    # If neither of these keys are present, it means the provider for that baseline
                    # hasn't been updated to the updated error handling method. This check
                    # here ensures backwards compatibility until all providers are udpated.
                    $MissingCommands = $Test.Commandlet | Where-Object {$SettingsExport."$($BaselineName)_successful_commands" -notcontains $_}
                }

                if ($MissingCommands.Count -gt 0) {
                    $Result = "Error"
                    $ReportSummary.Errors += 1
                    $MissingString = $MissingCommands -Join ", "
                    $Test.ReportDetails = "This test depends on the following command(s) which did not execute successfully: $($MissingString). See terminal output for more details."
                }
                elseif ($Test.RequirementMet) {
                    $Result = "Pass"
                    $ReportSummary.Passes += 1
                }
                elseif ($Test.Criticality -eq "Should") {
                    $Result = "Warning"
                    $ReportSummary.Warnings += 1
                }
                elseif ($Test.Criticality.EndsWith('3rd Party') -or $test.Criticality.EndsWith('Not-Implemented')) {
                    $Result = "N/A"
                    $ReportSummary.Manual += 1
                }
                else {
                    $Result = "Fail"
                    $ReportSummary.Failures += 1
                }

                $Fragment += [pscustomobject]@{
                    "Control ID"=$Control.Id
                    "Requirement"=$Control.Value
                    "Result"= if ($Control.Deleted) {
                        "-"
                    }
                    elseif ($Control.MalformedDescription) {
                        $ReportSummary.Errors += 1
                        "Error"
                    }
                    else {
                        $Result
                    }
                    "Criticality"=if ($Control.Deleted -or $Control.MalformedDescription) {"-"} else {$Test.Criticality}
                    "Details"=if ($Control.Deleted) {
                        "-"
                    }
                    elseif ($Control.MalformedDescription){
                        "Report issue on <a href=`"$ScubaGitHubUrl/issues`" target=`"_blank`">GitHub</a>"
                    }
                    else {
                        $Test.ReportDetails
                    }
                }
            }
            else {
                $ReportSummary.Errors += 1
                $Fragment += [pscustomobject]@{
                    "Control ID"=$Control.Id
                    "Requirement"=$Control.Value
                    "Result"= "Error - Test results missing"
                    "Criticality"= "-"
                    "Details"= "Report issue on <a href=`"$ScubaGitHubUrl/issues`" target=`"_blank`">GitHub</a>"
                }
                Write-Warning -Message "WARNING: No test results found for Control Id $($Control.Id)"
            }
        }

        $Number = $BaselineName.ToUpper() + '-' + $BaselineGroup.GroupNumber
        $Name = $BaselineGroup.GroupName
        $GroupAnchor = New-MarkdownAnchor -GroupNumber $BaselineGroup.GroupNumber -GroupName $BaselineGroup.GroupName
        $MarkdownLink = "<a class='control_group' href=`"$($ScubaGitHubUrl)/blob/v$($SettingsExport.module_version)/baselines/$($BaselineName.ToLower()).md#$GroupAnchor`" target=`"_blank`">$Name</a>"
        $Fragments += $Fragment | ConvertTo-Html -PreContent "<h2>$Number $MarkdownLink</h2>" -Fragment
    }

    $Title = "$($FullName) Baseline Report"
    $AADWarning = "<p> Note: Conditional Access (CA) Policy exclusions and additional policy conditions
    may limit a policy's scope more narrowly than desired. Recommend reviewing matching policies
    against the baseline statement to ensure a match between intent and implementation. </p>"
    $NoWarning = "<p><br/></p>"
    Add-Type -AssemblyName System.Web

    $ReporterPath = $PSScriptRoot
    $ReportHTMLPath = Join-Path -Path $ReporterPath -ChildPath "IndividualReport"
    $ReportHTML = (Get-Content $(Join-Path -Path $ReportHTMLPath -ChildPath "IndividualReport.html")) -Join "`n"
    $ReportHTML = $ReportHTML.Replace("{TITLE}", $Title)

    # Handle AAD-specific reporting
    if ($BaselineName -eq "aad") {
        $ReportHTML = $ReportHTML.Replace("{AADWARNING}", $AADWarning)
        $ReportHTML = $ReportHTML.Replace("{CAPTABLES}", "")
        $CapJson = ConvertTo-Json $SettingsExport.cap_table_data
    }
    else {
        $ReportHTML = $ReportHTML.Replace("{AADWARNING}", $NoWarning)
        $ReportHTML = $ReportHTML.Replace("{CAPTABLES}", "")
        $CapJson = "null"
    }

    $CssPath = Join-Path -Path $ReporterPath -ChildPath "styles"
    $MainCSS = (Get-Content $(Join-Path -Path $CssPath -ChildPath "main.css")) -Join "`n"
    $ReportHTML = $ReportHTML.Replace("{MAIN_CSS}", "<style>
        $($MainCSS)
    </style>")

    $ScriptsPath = Join-Path -Path $ReporterPath -ChildPath "scripts"
    $MainJS = (Get-Content $(Join-Path -Path $ScriptsPath -ChildPath "main.js")) -Join "`n"
    $MainJS = "const caps = $($CapJson);`n$($MainJS)"
    $UtilsJS = (Get-Content $(Join-Path -Path $ScriptsPath -ChildPath "utils.js")) -Join "`n"
    $MainJS = "$($MainJS)`n$($UtilsJS)"
    $ReportHTML = $ReportHTML.Replace("{MAIN_JS}", "<script>
        let darkMode = $($DarkMode.ToString().ToLower());
        $($MainJS)
    </script>")

    $ReportHTML = $ReportHTML.Replace("{TABLES}", $Fragments)
    $FileName = Join-Path -Path $IndividualReportPath -ChildPath "$($BaselineName)Report.html"
    [System.Web.HttpUtility]::HtmlDecode($ReportHTML) | Out-File $FileName

    $ReportSummary
}

function Import-SecureBaseline{
    <#
    .Description
    This function parses the secure baseline via each product markdown document to align policy with the
    software baseline.
    .Functionality
    Internal
    #>
    [CmdletBinding()]
    param (
        [Parameter(Mandatory=$true)]
        [ValidateNotNullOrEmpty()]
        [ValidateSet("teams", "exo", "defender", "aad", "powerplatform", "sharepoint", 'powerbi', IgnoreCase = $false)]
        [string[]]
        $ProductNames,
        [Parameter(Mandatory = $false)]
        [ValidateScript({Test-Path -PathType Container $_})]
        [string]
        $BaselinePath = (Join-Path -Path $PSScriptRoot -ChildPath "..\..\..\..\baselines\")
    )
    $Output = @{}

    foreach ($Product in $ProductNames) {
        try {
            Write-Debug "Processing secure baseline markdown for $Product"
            $Output[$Product] = @()
            $ProductPath = Join-Path -Path $BaselinePath -ChildPath "$Product.md"
            $MdLines = Get-Content -Path $ProductPath

            # Select-String line numbers aren't 0-indexed, hence the "-1" on the next line
            $LineNumbers = Select-String "^## [0-9]+\." $ProductPath | ForEach-Object {$_."LineNumber"-1}
            $Groups = $LineNumbers | ForEach-Object {$MdLines[$_]}
            Write-Debug "Found $($Groups.Count) groups"

            foreach ($GroupName in $Groups) {
                $Group = @{}
                $Group.GroupNumber = $GroupName.Split(".")[0].SubString(3) # 3 to remove the "## "
                $Group.GroupName = $GroupName.Split(".")[1].Trim() # 1 to remove the leading space
                $Group.Controls = @()

                $IdRegex =  "#### MS\.[$($Product.ToUpper())]+\.$($Group.GroupNumber)\.\d+v\d+\s*$"
                # Select-String line numbers aren't 0-indexed, hence the "-1" on the next line
                $LineNumbers = Select-String $IdRegex $ProductPath | ForEach-Object {$_."LineNumber"-1}

                # Iterate over matched policy ids found
                foreach ($LineNumber in $LineNumbers) {
                    $Value = [System.Net.WebUtility]::HtmlEncode($Value)
                    $Id = [string]$MdLines[$LineNumber].Substring(5)

                    if ($Id.EndsWith("X")){
                        $Deleted = $true
                        $Id = $Id -Replace ".$"
                        $Value = "[DELETED] " + $Value
                    }
                    else {
                        $Deleted = $false
                    }

                    # This assumes that the value is on the immediate next line after the ID and ends in a period.
                    $LineAdvance = 1;
                    $MaxLineSearch = 20;
                    $Value = ([string]$MdLines[$LineNumber+$LineAdvance]).Trim()
                    $IsMalformedDescription = $false
                    $IsList = $false

                    try {
                        if ([string]::IsNullOrWhiteSpace($Value)){
                            $IsMalformedDescription = $true
                            $Value = "Error - The baseline policy text is malformed. Description should start immediately after Policy Id."
                            Write-Error "Expected description for $Id to start on line $($LineNumber+$LineAdvance)"
                        }

                        # Processing multiline description.
                        # TODO: Improve processing GitHub issue #526
                        while ($Value.Substring($Value.Length-1,1) -ne "."){
                            $LineAdvance++

                            if ($Value -match [regex]::Escape("<!--")){
                                # Reached Criticality comment so policy description is complete.
                                break
                            }

                            # Policy description contains a list assuming list is denoted by a colon character.
                            if ($Value[-1] -eq ":") {
                                $isList = $true
                            }

                            if (-not [string]::IsNullOrWhiteSpace([string]$MdLines[$LineNumber+$LineAdvance])) {
                                # List case, use newline character between value text
                                if ($isList) {
                                    $Value += "`n" + ([string]$MdLines[$LineNumber+$LineAdvance]).Trim()
                                }
                                else { # Value ending with newline char, use whitespace character between value text
                                    $Value += " " + ([string]$MdLines[$LineNumber+$LineAdvance]).Trim()
                                }
                            }

                            if ($LineAdvance -gt $MaxLineSearch){
                                Write-Warning "Expected description for $id to end with period and be less than $MaxLineSearch lines"
                                break
                            }
                        }

                        # Description italics substitution
                        $Value = Resolve-HTMLMarkdown -OriginalString $Value -HTMLReplace "italic"

                        # Description bold substitution
                        $Value = Resolve-HTMLMarkdown -OriginalString $Value -HTMLReplace "bold"

                        $Group.Controls += @{"Id"=$Id; "Value"=$Value; "Deleted"=$Deleted; MalformedDescription=$IsMalformedDescription}
                    }
                    catch {
                        Write-Error "Error parsing for policies in Group $($Group.GroupNumber). $($Group.GroupName)"
                    }
                }

                $Output[$Product] += $Group
            }
        }
        catch {
            Write-Error -RecommendedAction "Check validity of $Product secure baseline markdown at $ProductPath" `
                -Message "Failed to parse $ProductName secure baseline markdown."
        }
    }

    $Output
}

function New-MarkdownAnchor{
    param (
        [Parameter(Mandatory = $true)]
        [ValidateNotNullOrEmpty()]
        [string]
        $GroupNumber,
        [Parameter(Mandatory = $true)]
        [ValidateNotNullOrEmpty()]
        [string]
        $GroupName
    )
    [Int32]$OutNumber = $null

    if ($true -eq [Int32]::TryParse($GroupNumber, [ref]$OutNumber)){
        $MangledName = $GroupName.ToLower().Trim().Replace(' ', '-')
        return "#$($GroupNumber.Trim())-$MangledName"
    }
    else {
        $InvalidGroupNumber = New-Object System.ArgumentException "$GroupNumber is not valid"
        throw $InvalidGroupNumber
    }
}

function Resolve-HTMLMarkdown{
    param (
        [Parameter(Mandatory = $true)]
        [ValidateNotNullOrEmpty()]
        [string]
        $OriginalString,
        [Parameter(Mandatory = $true)]
        [ValidateNotNullOrEmpty()]
        [string]
        $HTMLReplace
    )

    # Replace markdown with italics substitution
    if ($HTMLReplace.ToLower() -match "italic") {
<<<<<<< HEAD
        $ResolvedString = $OriginalString -replace '(_)(.*?)(_)', '<i>${2}</i>'
=======
        $ResolvedString = $OriginalString -replace '(_)([^\v][^_]*[^\v])?(_)', '<i>${2}</i>'
>>>>>>> edef100b
        return $ResolvedString
    } elseif($HTMLReplace.ToLower() -match "bold") {
        $ResolvedString = $OriginalString -replace '(\*\*)(.*?)(\*\*)', '<b>${2}</b>'
        return $ResolvedString
    } else {
        $InvalidHTMLReplace = New-Object System.ArgumentException "$HTMLReplace is not valid"
        throw $InvalidHTMLReplace
        return $OriginalString
    }
}

Export-ModuleMember -Function @(
    'New-Report',
    'Import-SecureBaseline'
)<|MERGE_RESOLUTION|>--- conflicted
+++ resolved
@@ -384,11 +384,7 @@
 
     # Replace markdown with italics substitution
     if ($HTMLReplace.ToLower() -match "italic") {
-<<<<<<< HEAD
-        $ResolvedString = $OriginalString -replace '(_)(.*?)(_)', '<i>${2}</i>'
-=======
         $ResolvedString = $OriginalString -replace '(_)([^\v][^_]*[^\v])?(_)', '<i>${2}</i>'
->>>>>>> edef100b
         return $ResolvedString
     } elseif($HTMLReplace.ToLower() -match "bold") {
         $ResolvedString = $OriginalString -replace '(\*\*)(.*?)(\*\*)', '<b>${2}</b>'
